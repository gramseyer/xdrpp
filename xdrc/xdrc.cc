#include <cassert>
#include <iostream>
#include <fstream>
#include <fcntl.h>
#include <getopt.h>
#include <stdio.h>
#include <xdrpp/config.h>
#include "xdrc_internal.h"

using std::cout;
using std::cerr;
using std::endl;

extern FILE *yyin;
std::set<string> ids;
string input_file;
string output_file;
string file_prefix;
string server_session;
bool server_ptr;
bool server_async;
<<<<<<< HEAD
bool pxdi_union_helper_methods;

=======
bool opt_pedantic;
bool pxdi_union_helper_methods;
>>>>>>> 37ed240d

string
guard_token(const string &extra)
{
  string in;
  if (!output_file.empty() && output_file != "-")
    in = output_file;
  else
    in = strip_directory(strip_suffix(input_file, ".x")) + extra + ".hh";

  string ret = "__XDR_";
  for (char c : in)
    if (isalnum(c))
      ret += toupper(c);
    else
      ret += "_";
  ret += "_INCLUDED__";
  return ret;
}

void
rpc_decl::set_id(const string &nid)
{
  id = nid;
  string name = string("_") + id + "_t";
  switch (ts_which) {
  case TS_ID:
    break;
  case TS_ENUM:
    ts_enum->id = type = name;
    break;
  case TS_STRUCT:
    ts_struct->id = type = name;
    break;
  case TS_UNION:
    ts_union->id = type = name;
    break;
  }
}

string
strip_directory(string in)
{
  size_t r = in.rfind('/');
  if (r != string::npos)
    return in.substr(r+1);
  return in;
}

string
strip_suffix(string in, string suffix)
{
  size_t r = in.size();
  if (r < suffix.size())
    return in;
  if (in.substr(r-suffix.size()) == suffix)
    return in.substr(0,r-suffix.size());
  return in;
}

[[noreturn]]
static void
usage(int err = 1)
{
  std::ostream &os = err ? cerr : cout;
  os << R"(
usage: xdrc MODE [OPTIONAL] [-DVAR=VALUE...] [-o OUTFILE] INPUT.x
where MODE is one of:
      -hh           To generate header with XDR and RPC program definitions
      -serverhh     To generate scaffolding for server header file
      -servercc     To generate scaffolding for server cc
      -version      To print version info
and OPTIONAL arguments for -server{hh,cc} can contain:
      -s[ession] T  Use type T to track client sessions
      -p[tr]        To accept arguments by std::unique_ptr
      -a[sync]      To generate arpc server scaffolding (with callbacks)
)";
  exit(err);
}

enum opttag {
  OPT_VERSION = 0x100,
  OPT_HELP,
  OPT_HH,
  OPT_SERVERHH,
  OPT_SERVERCC,
<<<<<<< HEAD
=======
  OPT_PEDANTIC,
>>>>>>> 37ed240d
  OPT_PXD_INCLUDE,
  OPT_PXD,
  OPT_PYX,
  OPT_HH_PY,
};

static const struct option xdrc_options[] = {
  {"version", no_argument, nullptr, OPT_VERSION},
  {"help", no_argument, nullptr, OPT_HELP},
  {"hh", no_argument, nullptr, OPT_HH},
  {"hhpy", no_argument, nullptr, OPT_HH_PY},
  {"serverhh", no_argument, nullptr, OPT_SERVERHH},
  {"servercc", no_argument, nullptr, OPT_SERVERCC},
  {"pxdi", no_argument, nullptr, OPT_PXD_INCLUDE},
  {"pxd", no_argument, nullptr, OPT_PXD},
  {"pyx", no_argument, nullptr, OPT_PYX},
  {"ptr", no_argument, nullptr, 'p'},
  {"session", required_argument, nullptr, 's'},
  {"async", no_argument, nullptr, 'a'},
  {"pedantic", no_argument, nullptr, OPT_PEDANTIC},
  {"pxdi", no_argument, nullptr, OPT_PXD_INCLUDE},
  {"pxd", no_argument, nullptr, OPT_PXD},
  {"pyx", no_argument, nullptr, OPT_PYX},
  {"hhpy", no_argument, nullptr, OPT_HH_PY},
  {nullptr, 0, nullptr, 0}
};

int
main(int argc, char **argv)
{
  string cpp_command {CPP_COMMAND};
  cpp_command += " -DXDRC=1";
  void (*gen)(std::ostream &) = nullptr;
  string suffix;
  bool noclobber = false;

  bool pxd = false;
  bool pyx = false;
  bool pxd_include = false;

  int opt;
  while ((opt = getopt_long_only(argc, argv, "D:ao:ps:",
				 xdrc_options, nullptr)) != -1)
    switch (opt) {
    case 'D':
      cpp_command += " -D";
      cpp_command += optarg;
      break;
    case 'o':
      if (!output_file.empty())
	usage();
      output_file = optarg;
      break;
    case OPT_VERSION:
      cout << "xdrc " PACKAGE_VERSION << endl;
      exit(0);
      break;
    case OPT_HELP:
      usage(0);
      break;
    case OPT_SERVERHH:
      if (gen)
	usage();
      gen = gen_server;
      cpp_command += " -DXDRC_SERVER=1";
      suffix = ".server.hh";
      noclobber = true;
      break;
    case OPT_SERVERCC:
      if (gen)
	usage();
      gen = gen_servercc;
      cpp_command += " -DXDRC_SERVER=1";
      suffix = ".server.cc";
      noclobber = true;
      break;
    case OPT_HH:
      if (gen)
	usage();
      gen = gen_hh;
      cpp_command += " -DXDRC_HH=1";
      suffix = ".hh";
      break;
<<<<<<< HEAD
    case OPT_PXD_INCLUDE:
      cpp_command += " -DXDRC_PXDI=1";
      suffix = "_includes.pxd";
      pxd_include = true;
      break;
    case OPT_PXD:
      cpp_command += " -DXDRC_PXD=1";
      suffix = "_xdr.pxd";
      pxd = true;
      break;
    case OPT_PYX:
      cpp_command += " -DXDRC_PYX=1";
      suffix = "_xdr.pyx";
      pyx = true;
      break;
    case OPT_HH_PY:
      cpp_command += " -DXDRC_HH_PY=1";
      pxdi_union_helper_methods = true;
=======
    case OPT_PEDANTIC:
      opt_pedantic = true;
>>>>>>> 37ed240d
      break;
    case 'p':
      server_ptr = true;
      break;
    case 'a':
      server_async = true;
      break;
    case 's':
      server_session = optarg;
      break;
    case OPT_PXD_INCLUDE:
      cpp_command += " -DXDRC_PXDI=1";
      suffix = "_includes.pxd";
      gen = gen_pxdi;
      break;
    case OPT_PXD:
      cpp_command += " -DXDRC_PXD=1";
      suffix = "_xdr.pxd";
      gen = gen_pxd;
      break;
    case OPT_PYX:
      cpp_command += " -DXDRC_PYX=1";
      suffix = "_xdr.pyx";
      gen = gen_pyx;
      break;
    case OPT_HH_PY:
      cpp_command += " -DXDRC_HH_PY=1";
      pxdi_union_helper_methods = true;
      break;
    default:
      usage();
      break;
    }

  if (optind + 1 != argc)
    usage();
  if (!gen && !pxd && !pyx && !pxd_include) {
    cerr << "xdrc: missing mode specifier (e.g., -hh)" << endl;
    usage();
  }
  cpp_command += " ";
  cpp_command += argv[optind];
  input_file = argv[optind];
  if (!(yyin = popen(cpp_command.c_str(), "r"))) {
    cerr << "xdrc: command failed: " << cpp_command << endl;
    exit(1);
  }

  yyparse ();
  checkliterals ();

  // Subtle but necessary: the 'ids' static above needs to be cleared by
  // shutdown to ensure its dtor doesn't try taking an uninitialized mutex while
  // freeing the set nodes and/or strings. When building xdrc against libc++
  // with -D_LIBCPP_DEBUG=1 on versions before 9.0.1 (specifically before
  // https://bugs.llvm.org/show_bug.cgi?id=27658) this caused a shutdown crash.
  ids.clear();

  if (pclose(yyin))
    exit(1);

  if (opt_pedantic && had_warnings) {
    cerr << "Warnings treated as errors because of -pedantic flag" << endl;
    exit(1);
  }

  if (output_file.empty()) {
    output_file = strip_suffix(input_file, ".x");
    if (output_file == input_file)
      usage();
    output_file = strip_directory(output_file);
    output_file += suffix;
  }

  if (noclobber && output_file != "-" && !access(output_file.c_str(), 0)
      && output_file != "/dev/null") {
    cerr << output_file << ": already exists, refusing to clobber it." << endl;
    exit(1);
  }

  if (output_file.size() > suffix.size()
      && output_file.substr(output_file.size() - suffix.size()) == suffix)
    file_prefix = output_file.substr(0, output_file.size() - suffix.size());
  else
    file_prefix = strip_suffix(input_file, ".x");

  if (output_file == "-")
    gen(cout);
  else {
    std::ofstream out(output_file);
    if (out.is_open())

      if (pxd) {
        gen_pxd(out);
      } else if (pyx) {
        gen_pyx(out, file_prefix);
      } else if (pxd_include) {
        gen_pxdi(out, file_prefix);
      } else {
        gen(out);
      }
    else {
      perror(output_file.c_str());
      exit(1);
    }
  }

  return 0;
}<|MERGE_RESOLUTION|>--- conflicted
+++ resolved
@@ -19,13 +19,8 @@
 string server_session;
 bool server_ptr;
 bool server_async;
-<<<<<<< HEAD
-bool pxdi_union_helper_methods;
-
-=======
 bool opt_pedantic;
 bool pxdi_union_helper_methods;
->>>>>>> 37ed240d
 
 string
 guard_token(const string &extra)
@@ -112,10 +107,7 @@
   OPT_HH,
   OPT_SERVERHH,
   OPT_SERVERCC,
-<<<<<<< HEAD
-=======
   OPT_PEDANTIC,
->>>>>>> 37ed240d
   OPT_PXD_INCLUDE,
   OPT_PXD,
   OPT_PYX,
@@ -126,12 +118,8 @@
   {"version", no_argument, nullptr, OPT_VERSION},
   {"help", no_argument, nullptr, OPT_HELP},
   {"hh", no_argument, nullptr, OPT_HH},
-  {"hhpy", no_argument, nullptr, OPT_HH_PY},
   {"serverhh", no_argument, nullptr, OPT_SERVERHH},
   {"servercc", no_argument, nullptr, OPT_SERVERCC},
-  {"pxdi", no_argument, nullptr, OPT_PXD_INCLUDE},
-  {"pxd", no_argument, nullptr, OPT_PXD},
-  {"pyx", no_argument, nullptr, OPT_PYX},
   {"ptr", no_argument, nullptr, 'p'},
   {"session", required_argument, nullptr, 's'},
   {"async", no_argument, nullptr, 'a'},
@@ -166,7 +154,7 @@
       break;
     case 'o':
       if (!output_file.empty())
-	usage();
+        usage();
       output_file = optarg;
       break;
     case OPT_VERSION:
@@ -178,7 +166,7 @@
       break;
     case OPT_SERVERHH:
       if (gen)
-	usage();
+        usage();
       gen = gen_server;
       cpp_command += " -DXDRC_SERVER=1";
       suffix = ".server.hh";
@@ -186,7 +174,7 @@
       break;
     case OPT_SERVERCC:
       if (gen)
-	usage();
+        usage();
       gen = gen_servercc;
       cpp_command += " -DXDRC_SERVER=1";
       suffix = ".server.cc";
@@ -194,62 +182,49 @@
       break;
     case OPT_HH:
       if (gen)
-	usage();
+        usage();
       gen = gen_hh;
       cpp_command += " -DXDRC_HH=1";
       suffix = ".hh";
       break;
-<<<<<<< HEAD
     case OPT_PXD_INCLUDE:
-      cpp_command += " -DXDRC_PXDI=1";
-      suffix = "_includes.pxd";
-      pxd_include = true;
-      break;
-    case OPT_PXD:
-      cpp_command += " -DXDRC_PXD=1";
-      suffix = "_xdr.pxd";
-      pxd = true;
-      break;
-    case OPT_PYX:
-      cpp_command += " -DXDRC_PYX=1";
-      suffix = "_xdr.pyx";
-      pyx = true;
-      break;
-    case OPT_HH_PY:
-      cpp_command += " -DXDRC_HH_PY=1";
-      pxdi_union_helper_methods = true;
-=======
-    case OPT_PEDANTIC:
-      opt_pedantic = true;
->>>>>>> 37ed240d
-      break;
-    case 'p':
-      server_ptr = true;
-      break;
-    case 'a':
-      server_async = true;
-      break;
-    case 's':
-      server_session = optarg;
-      break;
-    case OPT_PXD_INCLUDE:
+      if (gen)  
+        usage();
       cpp_command += " -DXDRC_PXDI=1";
       suffix = "_includes.pxd";
       gen = gen_pxdi;
       break;
     case OPT_PXD:
+      if (gen)  
+        usage();
       cpp_command += " -DXDRC_PXD=1";
       suffix = "_xdr.pxd";
       gen = gen_pxd;
       break;
     case OPT_PYX:
+      if (gen)  
+        usage();
       cpp_command += " -DXDRC_PYX=1";
       suffix = "_xdr.pyx";
       gen = gen_pyx;
       break;
     case OPT_HH_PY:
+      if (gen)  
+        usage();
       cpp_command += " -DXDRC_HH_PY=1";
       pxdi_union_helper_methods = true;
+      break;
+    case OPT_PEDANTIC:
+      opt_pedantic = true;
+      break;
+    case 'p':
+      server_ptr = true;
+      break;
+    case 'a':
+      server_async = true;
+      break;
+    case 's':
+      server_session = optarg;
       break;
     default:
       usage();
@@ -313,16 +288,7 @@
   else {
     std::ofstream out(output_file);
     if (out.is_open())
-
-      if (pxd) {
-        gen_pxd(out);
-      } else if (pyx) {
-        gen_pyx(out, file_prefix);
-      } else if (pxd_include) {
-        gen_pxdi(out, file_prefix);
-      } else {
         gen(out);
-      }
     else {
       perror(output_file.c_str());
       exit(1);
