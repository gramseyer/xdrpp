

#include <sstream>
#include <utility>
#include <set>

#include "xdrc_internal.h"

using std::endl;




namespace {

indenter nl;
vec<string> scope;
vec<string> namespaces;
vec<string> nested_decl_names;

std::string c_typename_prefix = "c_";

std::string import_qualifier = "bleh";

std::set<string> generated_flattened_types;

std::unordered_map<string, string> xdr_type_map = {
  {"unsigned", "uint32_t"},
  {"int", "int32_t"},
  {"unsigned hyper", "uint64_t"},
  {"hyper", "int64_t"},
  {"opaque", "uint8_t"},
  {"float", "float"},
  {"uint8_t", "uint8_t"},
  {"char", "char"}

};

std::set<string> stdint_types = {
  "uint8_t",
  "int32_t",
  "uint32_t",
  "int64_t",
  "uint64_t",
};

std::unordered_map<string, string> xdr_native_types = {
  {"unsigned", "uint32_t_wrapper"},
  {"int", "int32_t_wrapper"},
  {"unsigned hyper", "uint64_t_wrapper"},
  {"hyper", "int64_t_wrapper"},
  {"float", "float_wrapper"},
  {"uint8_t", "uint8_t_wrapper"},
  {"char", "char_wrapper"}
};

std::unordered_map<string, string> py_base_types = {
  {"unsigned", "int"},
  {"int", "int"},
  {"unsigned hyper", "int"},
  {"hyper", "int"},
  {"float", "float"},
  {"uint8_t", "int"},
  {"char", "int"},
};

//std::unordered_map<string, string> xdr_float_types = {
 // {"float", "float_wrapper"},
//};

std::unordered_map<string, string> constants_map;

std::string export_modules;

vec<string> util_method_classnames;

string
map_type(const string &s)
{
  auto t = xdr_type_map.find(s);
  if (t == xdr_type_map.end())
    return s;
  return t->second;
}


string py_nested_decl_name()
{
  auto out = string("");
  for (auto& scope : nested_decl_names) {
      out += scope + string("_");
  }
  return out;
}
//bool is_int_type(const string &s) {
//  return xdr_int_types.find(s) != xdr_int_types.end();
//}

//bool is_float_type(const string& s) {
//  return xdr_float_types.find(s) != xdr_float_types.end();
//}



bool is_native_type(const string& raw_typename) {
  return xdr_native_types.find(raw_typename) != xdr_native_types.end();//is_int_type(raw_typename) || is_float_type(raw_typename);
}

bool is_native_type(const rpc_decl& decl) {
  if (decl.qual != rpc_decl::SCALAR) {
    return false;
  }
  return is_native_type(decl.type);
}

string xdr_native_typename(const string& classname, const string& filename) {
  return xdr_native_types.at(classname) + "_" + filename;
}

void gen_null_check_pyx(std::ostream& os, const string& var = "self") {
  os << nl << var << ".null_check()";
}

void gen_general_from_ptr_pyx(std::ostream& os, const string& classname, const string& qualified_name) {

  auto clobbered_classname = py_nested_decl_name() + classname;
  os << nl << "@staticmethod";

  os << nl << "cdef " << clobbered_classname << " from_ptr(" << qualified_name << "* ptr, bool ownership = False):";
  ++nl;
  os << nl << "cdef " << clobbered_classname << " output = " << clobbered_classname << ".__new__(" << clobbered_classname << ")"
     << nl << "output.ptr = ptr"
     << nl << "output.ownership = ownership"
     << nl << "return output" << endl;
  --nl;
}

void gen_general_from_ptr_pxd(std::ostream& os, const string& classname, const string& qualified_name) {
//  auto qualified_name = c_typename_prefix + py_nested_decl_name() + classname;
  auto clobbered_classname = py_nested_decl_name() + classname;

  os << nl << "@staticmethod";
  os << nl << "cdef " << clobbered_classname << " from_ptr(" << qualified_name << "* ptr, bool ownership = *)";
}


void gen_base_native_from_ptr_method_pyx(std::ostream& os, const string& classname, const string &filename) {
  os << nl << "@staticmethod";
  os << nl << "cdef " << xdr_native_typename(classname, filename) << " from_ptr(" << xdr_type_map.at(classname) + "* ptr, bool ownership = False):";
  ++nl;
    os << nl << "return " << xdr_native_typename(classname, filename) << "(deref(ptr))";
  --nl;

  os << nl << "cdef void null_check(" << xdr_native_typename(classname, filename)<< " self):";
  ++nl;
    os << nl << "pass";
  --nl;

  if (classname == "char") {
    os << nl << "cdef char get_xdr(" << xdr_native_typename(classname, filename) << " self):";
    ++nl;
      os << nl << "return <char> (self)";
    --nl;
  } else {
    os << nl << "cdef " <<  xdr_type_map.at(classname) << " get_xdr(" << xdr_native_typename(classname, filename) << " self):";
    ++nl;
      os << nl << "return self";
    --nl;
  }
}

void gen_base_native_from_ptr_method_pxd(std::ostream& os, const string& classname, const string &filename) {
  os << nl << "@staticmethod";
  os << nl << "cdef " << xdr_native_typename(classname, filename) << " from_ptr(" << xdr_type_map.at(classname) << "* ptr, bool ownership = *)";
  os << nl << "cdef void null_check(" << xdr_native_typename(classname, filename)<< " self)";
  os << nl << "cdef " << xdr_type_map.at(classname) << " get_xdr(" << xdr_native_typename(classname, filename) << " self)";
}


void gen_base_extensionclass_from_ptr_method_pyx(std::ostream& os, const string& new_classname, const string& extends_classname, const string& file_prefix) {

  os << nl << "@staticmethod";
  os << nl << "cdef " << new_classname << " from_ptr(" << c_typename_prefix + new_classname + "* ptr, bool ownership = False):";
  ++nl;
    //os << nl << "cdef " << extends_classname " * base = " << extends_classname << ".from_ptr(ptr, ownership)"
     //  << nl << ""
    os << nl << "return "<< new_classname << "(" << extends_classname << ".from_ptr(ptr, ownership))" << endl;
  --nl;
}

void gen_base_extensionclass_from_ptr_method_pxd(std::ostream& os, const string& new_classname, const string& extends_classname, const string& file_prefix) {
  os << nl << "@staticmethod";
  os << nl << "cdef " << new_classname << " from_ptr(" << c_typename_prefix << new_classname + "* ptr, bool ownership = *)";
}


void gen_native_decl_pyx(std::ostream& os, const string& classname, const string& filename) {
  os << nl << "cdef class " << xdr_native_typename(classname, filename) << "(" << py_base_types.at(classname) << "):";
  ++nl;
    gen_base_native_from_ptr_method_pyx(os, classname, filename);
  --nl;
  os << endl;
}

void gen_native_decl_pxd(std::ostream& os, const string& classname, const string& filename) {
  os << nl << "cdef class " << xdr_native_typename(classname, filename) << "(" << py_base_types.at(classname) << "):";
  ++nl;
    gen_base_native_from_ptr_method_pxd(os, classname, filename);
  --nl;
  os << endl;
}

string
cur_ns()
{
  string out;
  for (const auto &ns : namespaces) {
    if (ns != "") {
      out += string("::") + ns;
    }
  }
  return out.empty() ? "::" : out;
}

string cur_flat_ns() {
  string out;
  for (const auto &ns : namespaces)
    out += string("_") + ns;
  return out.empty() ? "_" : out;
}


string flatten_namespaces(string input) {
  while (true) {
    auto idx = input.find("::");
    if (idx == string::npos) {
      return input;
    }
    if (idx == 0) {
      input = input.substr(2);
    } else {
      input.replace(idx, 2, "_");
    }
  }
}

string
xdr_type(const rpc_decl &d)
{
  string type = map_type(d.type);

  auto bound_name = string(d.bound);
  while (bound_name.find("::") == 0) {
    bound_name = bound_name.substr(2);
  }

  if (constants_map.find(bound_name) != constants_map.end()) {
    string ns = cur_ns();
    if (ns != "::") {
      bound_name = cur_ns() + string("::") + bound_name;
    } else {
      bound_name = string("::") + bound_name;
    }
  }

  if (d.type == "string")
    return string("xdr::xstring<") + bound_name + ">";
  if (d.type == "opaque")
    switch (d.qual) {
    case rpc_decl::ARRAY:
      return string("xdr::opaque_array<") + bound_name + ">";
    case rpc_decl::VEC:
      return string("xdr::opaque_vec<") + bound_name + ">";
    default:
      assert(!"bad opaque qualifier");
    }

  auto type_name = type;

  while (type_name.find("::") == 0) {
    type_name = type_name.substr(2);
  }

  if (!is_native_type(type_name)) {
    auto ns = cur_ns();
    if (ns != "::") {
      type_name = ns + "::" + type_name;
    } else {
      type_name = "::" + type_name;
    }
  }

  switch (d.qual) {
  case rpc_decl::PTR:
    return string("xdr::pointer<") + type_name + ">";
  case rpc_decl::ARRAY:
    return string("xdr::xarray<") + type_name + "," + bound_name + ">";
  case rpc_decl::VEC:
    return string("xdr::xvector<") + type_name +
      (d.bound.empty() ? ">" : string(",") + bound_name + ">");
  default:
    return type;
  }
}


string 
cppclass_type_string(const string& t) {
  //return t;
  auto out = cur_ns();
  if (namespaces.empty()) {
    out = string("");
  }
  if (nested_decl_names.size()) {
    for (auto &n : nested_decl_names) {
      out += string("::") + n;
    }
  }
  return out + "::" + t;
}

bool needs_flattened_declaration(const rpc_decl &d) {
  string type = map_type(d.type);
  if (type == "string") return true;
  if (d.type == "opaque") return true;
  switch(d.qual) {
    case rpc_decl::ARRAY:
    case rpc_decl::VEC:
    case rpc_decl::PTR:
      return true;
  }
  return false;
}

bool needs_subtype_declaration(const rpc_decl &d) {
  switch (d.ts_which) {
    case rpc_decl::TS_ENUM:
    case rpc_decl::TS_STRUCT:
    case rpc_decl::TS_UNION:
      return true;
  }
  return false;
}

string py_qualifier(const string& type) {
  string out = string("");

  if (is_native_type(type)) {
    return map_type(type);
  }

  if (stdint_types.find(type) != stdint_types.end()) {
    return type;
  }

  string raw_name = map_type(type);

  while(true) {
    auto idx = raw_name.find("::");
    if (idx == string::npos) {
      break;
    }

    string containerclass = raw_name.substr(0, idx);
    raw_name = raw_name.substr(idx+2);
    if (containerclass == "") continue;
    out += c_typename_prefix + containerclass + ".";
  }
  return out + c_typename_prefix + raw_name;
}

string py_type(const rpc_decl &d, const string& file_prefix)
{
  string type = map_type(d.type);

  auto filename = strip_directory(file_prefix);

  if (d.type == "string")
    return string("xdr_xstring_") + d.bound + "_"+ filename;
  if (d.type == "opaque")
    switch (d.qual) {
    case rpc_decl::ARRAY:
      return string("xdr_opaque_array_") + d.bound + "_" + filename;
    case rpc_decl::VEC:
      return string("xdr_opaque_vec_") + d.bound + "_" + filename;
    default:
      assert(!"bad opaque qualifier");
    }

  type = flatten_namespaces(type);

  switch (d.qual) {
  case rpc_decl::PTR:
    return string("xdr_pointer_") + type + "_" + filename;
  case rpc_decl::ARRAY:
    return string("xdr_xarray_") + type + "_" + d.bound + "_" + filename;
  case rpc_decl::VEC:
    return string("xdr_xvector_") + type +
      (d.bound.empty() ? "" : string("_") + d.bound) + "_" + filename;
  default:
    return type;
  }
}

string contained_type(const rpc_decl &d)
{
  if (d.type == "opaque") {
    switch(d.qual) {
      case rpc_decl::ARRAY:
      case rpc_decl::VEC:
        return string("uint8_t");
      default:
        assert(!"bad opaque qualiifier");
    }
  }
  if (d.type == "string") {
    return "char";
//    throw std::runtime_error("shouldn't be getting string from here!");
  }
  switch(d.qual) {
    case rpc_decl::PTR:
    case rpc_decl::ARRAY:
    case rpc_decl::VEC:
      return map_type(d.type);
    default:
      assert(!"not a container type");
  }
}

string py_typename_native(const string& raw_name) {
  if (is_native_type(raw_name)) {
    return xdr_native_types.at(raw_name);
  }
  return raw_name;
}

void gen_native_type_wrapper_pyx(std::ostream& os, const string& raw_typename, const string& file_prefix) {

  if (generated_flattened_types.find(raw_typename) == generated_flattened_types.end()) {
    generated_flattened_types.insert(raw_typename);
    if (is_native_type(raw_typename)) {
      gen_native_decl_pyx(os, raw_typename, strip_directory(file_prefix));
    }
  }
}

void gen_native_type_wrapper_pxd(std::ostream& os, const string& raw_typename, const string& file_prefix) {
  if (generated_flattened_types.find(raw_typename) == generated_flattened_types.end()) {
    generated_flattened_types.insert(raw_typename);
    if (is_native_type(raw_typename)) {
      gen_native_decl_pxd(os, raw_typename, strip_directory(file_prefix));
    }
  }
}



string
cur_scope()
{
  string out;
  if (!namespaces.empty())
    out = cur_ns();
  if (!scope.empty()) {
    out += "::";
    out += scope.back();
  }
  return out;
}

string xdr_nested_decl_name() {
  auto out = string("");
  for (auto& scope : nested_decl_names) {
    if (out.empty()) {
      out += scope;
    } else {
      out += string("::") + scope;
    }
  }
  return out;
}

string cpp_syntax_nested_decl_name() {
  auto out = string("");
  for (auto& scope : nested_decl_names) {
      out += scope + string(".");
  }
  return out;
}

string py_nested_decl_name_for_subtype_import() {
  auto out = py_nested_decl_name();
  out.pop_back();
  return out;
}

void 
gen_pointer_class_pyx(
  std::ostream& os, 
  const std::string& classname, 
  const std::string& xdr_typename = "", 
  bool load_methods = true,
  const std::string& new_ctor_args = "", 
  const std::string& new_ctor_invokes = "") {
  
  auto clobber_prefix = py_nested_decl_name();

  auto qualified_name = xdr_typename;
  if (qualified_name == "") {
      qualified_name = c_typename_prefix + clobber_prefix + classname;
  }

  auto clobbered_classname = clobber_prefix + classname;
  os << nl << "cdef class " << clobbered_classname << ":";
  ++nl;

  os << nl << "def __init__(self, x):";
  ++nl;
    os << nl << "self.set_self_as_ref(x)";
  --nl;

  if (load_methods) {
    os << nl << "cdef set_self_as_copy(" << clobbered_classname << " self, " << clobbered_classname << " other):";
    ++nl;
      gen_null_check_pyx(os, "other");
      os << nl << "self.ptr = new " << qualified_name << "()"
        << nl << "if self.ptr is NULL:";
        ++nl;
          os << nl << "raise MemoryError";
        --nl;
        os << nl << "self.ownership = True"
           << nl << "self.ptr[0] = (other.get_xdr())";
    --nl;
  }

   os << nl << "cdef set_self_as_ref(" << clobbered_classname << " self, " << clobbered_classname << " other):";
  ++nl;
    gen_null_check_pyx(os, "other");
    os << nl << "self.ptr = other.ptr";
  --nl;
    //something like a move ctor
    //self.ptr = x.ptr
    //self.ownership = x.ownership
    //x.ownership = False
    
    //x.ptr = NULL

 // os << nl << "cdef " << qualified_name << "* ptr"
  //   << nl << "cdef bool ownership" << endl;
  
  os << nl << "def __cinit__(self):";
  ++nl;
  os << nl << "self.ownership = False" << endl;
  --nl;

  os << nl << "def __dealloc__(self):";
  ++nl;
  os << nl << "if (self.ptr is not NULL) and self.ownership:";
  ++nl;
  os << nl << "del self.ptr"
     << nl << "self.ownership = False" << endl;
  --nl;
  --nl;

  os << nl << "@staticmethod"
     << nl << "cdef " << clobbered_classname << " new_ctor(" << new_ctor_args << "):";
  ++nl;
  os << nl << "cdef " << qualified_name << "* ptr = new " << qualified_name << "(" << new_ctor_invokes << ")"
     << nl << "if ptr is NULL:";
  ++nl;
  os << nl << "raise MemoryError";
  --nl;
  os << nl << "return " << clobbered_classname << ".from_ptr(ptr, ownership = True)" <<endl;
  --nl;

  if (load_methods) {
    os << nl << "@staticmethod"
       << nl << "cdef " << clobbered_classname << " copy_ctor(" << clobbered_classname << " other):";
    ++nl;
    os << nl << "cdef " << qualified_name << "* ptr = new " << qualified_name << "(deref(other.ptr))"
       << nl << "if ptr is NULL:";
    ++nl;
    os << nl << "raise MemoryError";
    --nl;
    os << nl << "return " << clobbered_classname << ".from_ptr(ptr, ownership = True)" <<endl;
    --nl;
  }

  os << nl << "@staticmethod"
     << nl << "cdef " << clobbered_classname << " make_ref(" << clobbered_classname << " other):";
     ++nl;
     os << nl << "return " << clobbered_classname << ".from_ptr(other.ptr, ownership = False)" <<endl;
     --nl;
  

  if (load_methods) {

    os << nl << "cdef int _load_from_file(" << clobbered_classname << " self, string filename) except -1:";
      ++nl;
      os << nl << "return load_xdr_from_file(deref(self.ptr), filename.c_str())";
      --nl;
    os << nl;

    os << nl << "def load_from_file(self, filename):";
    ++nl;
      os << nl << "self.null_check()";
      os << nl << "self._load_from_file(filename)";
    --nl;
    os << nl;

    os << nl << "cdef int _save_to_file(" << clobbered_classname << " self, string filename) except -1:";
      ++nl;
      os << nl << "return save_xdr_to_file(deref(self.ptr), filename.c_str())";
      --nl;
    os << nl;

    os << nl << "def save_to_file(self, filename):";
    ++nl;
      os << nl << "self.null_check()";
      os << nl << "self._save_to_file(filename)";
    --nl;
    os << nl;
  }

  os << nl << "@staticmethod"
     << nl << "def reference(other):";
  ++nl;
  os << nl << "return " << clobbered_classname << ".make_ref(other)" <<endl;
  --nl;

  if (load_methods) {
    os << nl << "@staticmethod"
       << nl << "def copy(other):";
    ++nl;
    os << nl << "return " << clobbered_classname << ".copy_ctor(other)" <<endl;
    --nl;
  }

  os << nl << "@staticmethod"
     << nl << "def new(" << new_ctor_invokes << "):";
  ++nl;
  os << nl << "return " << clobbered_classname << ".new_ctor(" << new_ctor_invokes << ")" <<endl;
  --nl;

  os << nl << "def null_check(self):";
  ++nl;
    os << nl << "if self.ptr is NULL:";
    ++nl;
      os << nl << "raise MemoryError(\"null pointer access\")";
    --nl;
  --nl;

  if (load_methods) {
    os << nl << "cdef " << qualified_name << " get_xdr(" << clobbered_classname << " self):";
    ++nl;
      os << nl << "return deref(self.ptr)";
    --nl;
  }

 // os << nl << "cdef bool equals(" << clobbered_classname << " self, " << clobbered_classname << " other):";
 // ++nl;
 //   os << nl << "return deref(self.ptr) == deref(other.ptr)";
 // --nl;

  /*os << nl << "def __eq__(self, other):";
  ++nl;
    gen_null_check_pyx();
    gen_null_check_pyx("other");
    os << nl << "return self.equals(other)";
  --nl;

  os << nl << "def __ne__(self, other):";
  ++nl;
    os << nl << "return not self.__eq__(other)";
  --nl;*/

  gen_general_from_ptr_pyx(os, classname, qualified_name);
}

void gen_pointer_class_pxd(std::ostream& os, const string& classname, const string& xdr_typename = "", bool load_methods = true, const string& new_ctor_args = "") {
  auto clobber_prefix = py_nested_decl_name();

  auto qualified_name = xdr_typename;
  if (qualified_name == "") {
      qualified_name = c_typename_prefix + clobber_prefix + classname;
  }

  auto clobbered_classname = clobber_prefix + classname;

  os << nl << "cdef class " << clobbered_classname << ":";
  ++nl;


  os << nl << "cdef " << qualified_name << "* ptr"
     << nl << "cdef bool ownership" << endl;
  
  if (load_methods)
    os << nl << "cdef set_self_as_copy(" << clobbered_classname << " self, " << clobbered_classname << " other)";
  os << nl << "cdef set_self_as_ref(" << clobbered_classname << " self, " << clobbered_classname << " other)";

  os << nl << "@staticmethod"
     << nl << "cdef " << clobbered_classname << " new_ctor(" << new_ctor_args << ")";


  if (load_methods) {
    os << nl << "@staticmethod"
       << nl << "cdef " << clobbered_classname << " copy_ctor(" << clobbered_classname << " other)";
  }
  os << nl << "@staticmethod"
     << nl << "cdef " << clobbered_classname << " make_ref(" << clobbered_classname << " other)";
  
  if (load_methods) {
    os << nl << "cdef int _load_from_file(" << clobbered_classname << " self, string filename) except -1";

    os << nl << "cdef int _save_to_file(" << clobbered_classname << " self, string filename) except -1";
  }
  //os << nl << "cdef void null_check(" << clobbered_classname << " self) except -1";
  if (load_methods)
    os << nl << "cdef " << qualified_name << " get_xdr(" << clobbered_classname << " self)";

 // os << nl << "cdef bool equals(" << clobbered_classname << " self, " << clobbered_classname << " other)";

  gen_general_from_ptr_pxd(os, classname, qualified_name);
}




void add_to_module_export(const std::string& name) {
  if (export_modules == "") {
    export_modules = string("[\"") + name + "\"";
  } else {
    export_modules += ",\n\"" + name + "\"";
  }
}

void end_gen_pointer_class(std::ostream& os) {
  --nl;
  os << endl;
  os << endl;
}


void gen_vector_methods_pyx(std::ostream& os, const std::string& classname, const std::string& contained_type, const std::string& file_prefix) {

  os << nl << "cdef _size(self):";
  ++nl;
    gen_null_check_pyx(os);
    os << nl << "return deref(self.ptr).size()" << endl;
  --nl;

  os << nl << "def size(self):" << endl;
  ++nl;
    os << nl << "return self._size()" << endl;
  --nl;

  os << nl << "cdef set(self, uint32_t key, " << contained_type << " value):";
  ++nl;
    gen_null_check_pyx(os);
    gen_null_check_pyx(os, "value");
      os << nl << "if key >= deref(self.ptr).size() or key < 0:";
        ++nl;
          os << nl << "raise IndexError(\"invalid index\")";
        --nl;

      os << nl << "deref(self.ptr)[key] = value.get_xdr()";
  --nl;

  os << nl << "def __setitem__(self, key, value):";
  ++nl;
    os << nl << "self.set(key, " << contained_type << "(value))";
  --nl;

  os << nl << "def __getitem__(self, key):";
  ++nl;
    gen_null_check_pyx(os);
    os << nl << "if key >= deref(self.ptr).size() or key < 0:";
    ++nl;
      os << nl << "raise IndexError(\"invalid index\")";
    --nl;
    os << nl << "return " << contained_type << ".from_ptr(addr(deref(self.ptr)[key]), ownership = False)" <<endl;
  --nl;

  os << nl << "cdef _push_back(self, " << contained_type << " element):" ;
  ++ nl;
    os << nl << "deref(self.ptr).push_back(element.get_xdr())";
  --nl;

  os << nl << "def push_back(self, elt):";
  ++nl;
    os << nl << "self._push_back(" << contained_type<< "(elt))";
  --nl;

}

void gen_vector_methods_pxd(std::ostream& os, const std::string& classname, const std::string& contained_type, const std::string& file_prefix) {

  os << nl << "cdef _size(self)";

  auto contained_guarded_typename = contained_type;
  if (is_native_type(contained_type)) {
    contained_guarded_typename = py_typename_native(contained_type);
  }

  os << nl << "cdef set(self, uint32_t key, " << contained_guarded_typename << " value)";
  os << nl << "cdef _push_back(self, " << contained_guarded_typename << " element)" ;


}

void gen_array_methods_pyx(std::ostream& os, const std::string& classname, const std::string& contained_type, const std::string& file_prefix) {
  auto qualified_name = c_typename_prefix + classname;

  os << nl << "@staticmethod"
     << nl << "cdef _size():";
  ++nl;
  os << nl << "return " << qualified_name << ".size()" << endl;
  --nl;

  os << nl << "@staticmethod"
     << nl << "def size():";
  ++nl;
    os << nl << "return " << classname << "._size()";
  --nl;

  os << nl << "cdef set(self, uint32_t key, " << contained_type << " value):";
  ++nl;
    gen_null_check_pyx(os);
    gen_null_check_pyx(os, "value");
      os << nl << "if key >= " << classname << "._size() or key < 0:";
        ++nl;
          os << nl << "raise IndexError(\"invalid index\")";
        --nl;

      os << nl << "deref(self.ptr)[key] = value.get_xdr()";
  --nl;

  os << nl << "def __setitem__(self, key, value):";
  ++nl;
    os << nl << "self.set(key, " << contained_type << "(value))";
  --nl;

  os << nl << "def __getitem__(self, key):";
  ++nl;
    gen_null_check_pyx(os);
    os << nl << "if key >= " << classname << ".size() or key < 0:";
    ++nl;
      os << nl << "raise IndexError(\"array index out of bounds\")";
    --nl;
    os << nl << "return deref(self.ptr)[key]" <<endl;
  --nl;

}

void gen_array_methods_pxd(std::ostream& os, const std::string& classname, const std::string& contained_type, const std::string& file_prefix) {

  os << nl << "@staticmethod"
     << nl << "cdef _size()";

  auto contained_guarded_typename = contained_type;
  if (is_native_type(contained_type)) {
    contained_guarded_typename = py_typename_native(contained_type);
  }


  os << nl << "cdef set(self, uint32_t key, " << contained_guarded_typename << " value)";

}




void gen_extern_cdef(std::ostream& os, const std::string& file_prefix) {
  os << nl << "cdef extern from \"" << file_prefix << ".h\"";
  if (namespaces.size()) {
    os << " namespace \"" << cur_ns() << "\"";
  }
  os << ":";
}

void gen_helper_assignment(std::ostream& os, const std::string& name) {
    return;
    os << nl << "\"\"\""
      <<nl << "void helper_assignment(" << name <<"& dst, const " << name << "& src) {"
       << nl << "  src = dst;"
    << nl << "}"
    << nl << "\"\"\"";
}

void gen_ctors_pxdi(std::ostream& os, const std::string& name) {

  os << nl << name << "() except +" 
     << nl << name << "(const " << name << "&) except +"
     << nl << "void operator=(const " << name << "&)";
   //  << nl << "bool operator==(const " << name << "&)";  // operator== doesn't exist in xdr files.
}

void gen_array_pxdi(std::ostream& os, const rpc_decl& d, const std::string& file_prefix) {
  gen_extern_cdef(os, file_prefix);
  ++nl;

  auto py_name = py_type(d, file_prefix);
  auto xdr_name = xdr_type(d);
  auto contained_name = py_qualifier(contained_type(d));

  gen_helper_assignment(os, c_typename_prefix + py_name);

  os << nl << "cdef cppclass " <<c_typename_prefix << py_name << " \"" << xdr_name << "\":";
  ++nl;
  gen_ctors_pxdi(os, c_typename_prefix + py_name);
  os << nl << contained_name << "& operator[](int)"
    << nl << "@staticmethod"
    << nl << "uint32_t size()" << endl;
    --nl;

  --nl;

  util_method_classnames.push_back(c_typename_prefix + py_name);
}

void gen_vector_pxdi(std::ostream& os, const rpc_decl& d, const std::string& file_prefix) {
  gen_extern_cdef(os, file_prefix);
  ++nl;
    auto py_name = py_type(d, file_prefix);
    auto xdr_name = xdr_type(d);
    auto contained_name = py_qualifier(contained_type(d));

    gen_helper_assignment(os, c_typename_prefix + py_name);

    os << nl << "cdef cppclass " << c_typename_prefix << py_name << " \"" << xdr_name << "\":";
    ++nl;
      gen_ctors_pxdi(os, c_typename_prefix + py_name);
      os << nl << contained_name << "& operator[](int)"
         << nl << "void push_back(" << contained_name << ") except +"
         << nl << "void check_size(size_t n) except +"
         << nl << "size_t size()"
         << nl << "erase(int)" << endl;
    --nl;
  --nl;

  util_method_classnames.push_back(c_typename_prefix + py_name);
}

/*
void gen_string_pxdi(std::ostream& os, const rpc_decl& d) {
  gen_extern_cdef(os, file_prefix);

  ++nl;
    auto py_name = py_type(d, file_prefix);
    auto xdr_name = xdr_type(d);
    auto contained_name = "char";

    gen_helper_assignment(os, c_typename_prefix + py_name);

    os << nl << "cdef cppclass " << c_typename_prefix << py_name << " \"" << xdr_name << "\":";
    ++nl;
      gen_ctors_pxdi(os, c_typename_prefix + py_name);
      os << nl << contained_name << "& operator[](int)"
         << nl << "void push_back(" << contained_name << ") except +"
         << nl << "void check_size(size_t n) except +"
         << nl << "size_t size()"
         << nl << "erase(int)" << endl;
    --nl;
  --nl;
}
*/

void gen_vector_pyx(std::ostream& os, const rpc_decl&d, const std::string& file_prefix) {
  gen_pointer_class_pyx(os, py_type(d, file_prefix));

  auto contained_typename = contained_type(d);
  if (is_native_type(contained_typename)) {
    contained_typename = py_typename_native(contained_typename) + "_" + strip_directory(file_prefix);
  }

  gen_vector_methods_pyx(os, py_type(d, file_prefix), contained_typename, file_prefix);
  end_gen_pointer_class(os);
}

void gen_array_pyx(std::ostream& os, const rpc_decl& d, const std::string& file_prefix) {
  gen_pointer_class_pyx(os, py_type(d, file_prefix));

  auto contained_typename = contained_type(d);
  if (is_native_type(contained_typename)) {
    contained_typename = py_typename_native(contained_typename) + "_" + strip_directory(file_prefix);
  }

  gen_array_methods_pyx(os, py_type(d, file_prefix), contained_typename, file_prefix);
  end_gen_pointer_class(os);
}

void gen_vector_pxd(std::ostream& os, const rpc_decl&d, const std::string& file_prefix) {
  gen_pointer_class_pxd(os, py_type(d, file_prefix));

  auto contained_typename = contained_type(d);
  if (is_native_type(contained_typename)) {
    contained_typename = py_typename_native(contained_typename) + "_" + strip_directory(file_prefix);
  }

  gen_vector_methods_pxd(os, py_type(d, file_prefix), contained_typename, file_prefix);
  end_gen_pointer_class(os);
}

void gen_array_pxd(std::ostream& os, const rpc_decl& d, const std::string& file_prefix) {
  gen_pointer_class_pxd(os, py_type(d, file_prefix));

  auto contained_typename = contained_type(d);
  if (is_native_type(contained_typename)) {
    contained_typename = py_typename_native(contained_typename) + "_" + strip_directory(file_prefix);
  }

  gen_array_methods_pxd(os, py_type(d, file_prefix), contained_typename, file_prefix);
  end_gen_pointer_class(os);
}


void gen_flattened_decl_pyx(std::ostream& os, const rpc_decl& d, const std::string& file_prefix) {
    if (generated_flattened_types.find(py_type(d, file_prefix))== generated_flattened_types.end()) {
    generated_flattened_types.insert(py_type(d, file_prefix));
    switch(d.qual) {
      case rpc_decl::ARRAY:
        gen_array_pyx(os, d, file_prefix);
        break;
      case rpc_decl::VEC:
        gen_vector_pyx(os, d, file_prefix);
        break;
    }
  }
}

void gen_flattened_decl_pxd(std::ostream& os, const rpc_decl& decl, const std::string& file_prefix) {
  if (generated_flattened_types.find(py_type(decl, file_prefix)) == generated_flattened_types.end()) {
    generated_flattened_types.insert(py_type(decl, file_prefix));
    switch(decl.qual) {
      case rpc_decl::ARRAY:
        gen_array_pxd(os, decl, file_prefix);
        break;
      case rpc_decl::VEC:
        gen_vector_pxd(os, decl, file_prefix);
        break;
    }
  }
}

void gen_flattened_decl_pxdi(std::ostream& os, const rpc_decl& decl, const std::string& file_prefix) {
  if (generated_flattened_types.find(py_type(decl, file_prefix))== generated_flattened_types.end()) {
    generated_flattened_types.insert(py_type(decl, file_prefix));
    switch(decl.qual) {
      case rpc_decl::ARRAY:
        gen_array_pxdi(os, decl, file_prefix);
        break;
      case rpc_decl::VEC:

        //if (decl.type == "string") {
        //  gen_string_pxdi(os, decl);
        //}
        //else {
          gen_vector_pxdi(os, decl, file_prefix);
        //}
        break;
    }
  }
}


void gen_enum_pxdi(std::ostream& os, const rpc_enum& e, const std::string& file_prefix) {
  gen_extern_cdef(os, file_prefix);
  ++nl;

  string scoped_py_name = py_nested_decl_name() + e.id;

  string qualified_name = xdr_nested_decl_name() + e.id;
  if (namespaces.size()) {
    qualified_name = cur_ns() + "::" + qualified_name;
  }

  //if (namespaces.size()) {
    os << nl << "cdef enum " << c_typename_prefix << e.id << " \"" <<qualified_name<< "\":";
  //} else {
  //  os << nl << "cdef enum " << c_typename_prefix << e.id << ":";
 //}

  ++nl;
  for (const auto &tag : e.tags) {
    os << nl << c_typename_prefix << tag.id << " \"" << qualified_name << "::" << tag.id << "\"" << endl;
  }
  --nl;
  --nl;
}

void gen_enum_pyx(std::ostream& os, const rpc_enum& e, const std::string& file_prefix) {

  os << nl << "cdef class " << e.id << ":";
  ++nl;

  os << nl
     << nl << "def __init__(self, value):";
     ++nl;
     os << nl << "self.underlying = _"<<e.id<<"(value)" <<endl; // does the python enum validity checking
     --nl;

  for (const auto &tag : e.tags) {
    os << nl << tag.id << " = _" << e.id << "." << tag.id;
  }

  os << nl << "def __repr__(self):";
  ++nl;
    os << nl << "return _"<< e.id << "(self.underlying).name" << endl;
  --nl;

  os << nl << "@staticmethod"
     << nl << "cdef " << e.id << " from_ptr(" << c_typename_prefix << e.id << "* ptr, bool ownership = False):";
     ++nl;
     os << nl << "return " << e.id << "(deref(ptr))";
     --nl;

    os << nl << "cdef null_check(self):";
    ++nl;
      os << nl << "pass";
    --nl;

    os << nl << "cdef " << c_typename_prefix << e.id << " get_xdr(self):";
    ++nl;

      os << nl << "value_map = {";
      ++nl;
        for (const auto& tag : e.tags) {
          os << nl << "_" << e.id << "." << tag.id << " : " << c_typename_prefix << e.id << "." << c_typename_prefix <<  tag.id << ",";
        }
      os << nl << "}";
      --nl;
      os << nl << "return value_map[self.underlying]";
    --nl;
  --nl;
  os << endl;

  add_to_module_export(e.id);
}

void gen_enum_pxd(std::ostream& os, const rpc_enum& e, const std::string& file_prefix) {
  os << nl << "cpdef enum _" << e.id << ":";
  ++nl;
  for (const auto &tag : e.tags) {
    os << nl << tag.id << " = " << c_typename_prefix << e.id << "." << c_typename_prefix << tag.id;
  }
  --nl;
  os << endl;

  os << nl << "cdef class " << e.id << ":";
  ++nl;

    os << nl << "cdef _" << e.id << " underlying";

     os << nl << "@staticmethod"
        << nl << "cdef " << e.id << " from_ptr(" << c_typename_prefix << e.id << "* ptr, bool ownership = *)";

    os << nl << "cdef null_check(self)";

    os << nl << "cdef " << c_typename_prefix << e.id << " get_xdr(self)";

  os << endl;

  --nl;
}

void gen_var_access_methods_pyx(std::ostream& os, const std::string& mainclass, const rpc_decl& d, const std::string& clobber_prefix, const std::string& file_prefix) {

  auto obj_type = py_type(d, file_prefix);

  if (is_native_type(d)) { //TODO was d.type
    obj_type = py_typename_native(d.type) + "_" + strip_directory(file_prefix);
  }

 // os << nl << "cdef " << obj_type << " make_ref_" << d.id << "():";
   //  ++nl;
     //os << nl << "return " << obj_type << ".from_ptr("

  obj_type = clobber_prefix + obj_type;

  os << nl << "@property"
     << nl << "def " << d.id << "(self):";
     ++nl; 
     gen_null_check_pyx(os);
    // os << nl << "if issubclass(" << obj_type << ", int):";
     //++nl;
     //   os << nl << "return deref(self.ptr)." << d.id;
     //--nl;
     os << nl << "return " << obj_type << ".from_ptr(addr(deref(self.ptr)." << d.id << "), ownership = False)";
     --nl;
  os << nl;

  os << nl << "cdef set_" << d.id << "(" << mainclass << " self, " << obj_type << " other):";
  ++nl;
    gen_null_check_pyx(os);
    gen_null_check_pyx(os, "other");

    os << nl << "deref(self.ptr)." << d.id << " = other.get_xdr()";
  --nl;

  os << nl << "@" << d.id << ".setter";
  os << nl << "def " << d.id << "(self, value):";
  ++nl;
    os << nl << "self.set_" << d.id << "(" << obj_type << "(value))";
  --nl;

}

void gen_var_access_methods_pxd(std::ostream& os, const std::string& mainclass, const rpc_decl& d,  const std::string& clobber_prefix, const std::string& file_prefix) {

  auto obj_type = py_type(d, file_prefix);

  if (is_native_type(d)) { //TODO was d.type
    obj_type = py_typename_native(d.type) + "_" + strip_directory(file_prefix);
  }

  obj_type = clobber_prefix + obj_type;

  os << nl << "cdef set_" << d.id << "(" << mainclass << " self, " << obj_type << " other)";
}

void gen_union_access_methods_pyx(std::ostream& os, const std::string& mainclass, const rpc_decl& d, const std::string& clobber_prefix, const std::string& file_prefix) {
  auto obj_type = py_type(d, file_prefix);

  if (is_native_type(d)) { //TODO was d.type
    obj_type = py_typename_native(d.type);
  }

  obj_type = clobber_prefix + obj_type;

  os << nl << "@property"
     << nl << "def " << d.id << "(self):";
     ++nl; 
     gen_null_check_pyx(os);
     //os << nl << "cdef " << c_typename_prefix << obj_type << " obj = deref(self.ptr)."<< d.id << "()";
     //os << nl << "return " << obj_type << ".from_ptr(addr(obj))";
     os << nl << "return " << obj_type << ".from_ptr(addr(deref(self.ptr)." << d.id << "()), ownership = False)";
     --nl;
  os << nl;

  os << nl << "cdef set_" << d.id << "(" << mainclass << " self, " << obj_type << " other):";
  ++nl;
    gen_null_check_pyx(os);
    gen_null_check_pyx(os, "other");

    os << nl << "deref(self.ptr).pxdi_set_" << d.id << "(other.get_xdr())";
   //   os << nl << "deref(addr(deref(self.ptr)." << d.id << "())) = other.get_xdr()"; // why is cython like this
  --nl;

  os << nl << "@" << d.id << ".setter";
  os << nl << "def " << d.id << "(self, value):";
  ++nl;
    os << nl << "self.set_" << d.id << "(" << obj_type << "(value))";
  --nl;

}

void gen_union_access_methods_pxd(std::ostream& os, const std::string& mainclass, const rpc_decl& d, const std::string& clobber_prefix,  const std::string& file_prefix) {

  auto obj_type = py_type(d, file_prefix);

  if (is_native_type(d)) { //TODO was d.type
    obj_type = py_typename_native(d.type);
  }

  obj_type = clobber_prefix + obj_type;

  os << nl << "cdef set_" << d.id << "(" << mainclass << " self, " << obj_type << " other)";
}


void gen_constant_pyx(std::ostream& os, const rpc_const& c, const std::string& file_prefix) {
  os << nl << c.id << " = " << c.val;
  add_to_module_export(c.id);
  constants_map[c.id] = c.val;
}

void gen_constant_pxdi(std::ostream& os, const rpc_const& c, const std::string& file_prefix) {
  constants_map[c.id] = c.val;
}

void gen_constant_pxd(std::ostream& os, const rpc_const& c, const std::string& file_prefix) {
  constants_map[c.id] = c.val;
}

void gen_struct_pyx(std::ostream& os, const rpc_struct& s, const std::string& file_prefix, bool subclass = false);
void gen_struct_pxd(std::ostream& os, const rpc_struct& s, const std::string& file_prefix, bool subclass = false);
void gen_struct_pxdi(std::ostream& os, const rpc_struct& s, const std::string& file_prefix, bool subclass = false);

void gen_union_pyx(std::ostream& os, const rpc_union& u, const std::string& file_prefix, bool subclass = false);
void gen_union_pxd(std::ostream& os, const rpc_union& u, const std::string& file_prefix, bool subclass = false);
void gen_union_pxdi(std::ostream& os, const rpc_union& u, const std::string& file_prefix, bool subclass = false);

/*
void gen_subtype_declaration_pxdi(std::ostream& os, const rpc_decl& decl, const std::string& file_prefix) {
   switch(decl.ts_which) {
    case rpc_decl::TS_ENUM:
      gen_enum_pxdi(os, *decl.ts_enum, file_prefix);
      break;
    case rpc_decl::TS_STRUCT:
      gen_struct_pxdi(os, *decl.ts_struct, file_prefix);
      break;
    case rpc_decl::TS_UNION:
      gen_union_pxdi(os, *decl.ts_union, file_prefix);
      break;
    default:
      assert(!"invalid subtype decl type");
  }
} */

void gen_flattened_decls_pxd(std::ostream& os, const rpc_struct& s, const std::string& file_prefix);
void gen_flattened_decls_pxd(std::ostream& os, const rpc_decl& decl, const std::string& file_prefix);
void gen_flattened_decls_pxd(std::ostream& os, const rpc_union& u, const std::string& file_prefix);

void gen_flattened_decls_pxd(std::ostream& os, const rpc_struct& s, const std::string& file_prefix) {
  for (const auto& decl : s.decls) {
    if (needs_flattened_declaration(decl)) {
      gen_flattened_decl_pxd(os, decl, file_prefix);
    }
    if (is_native_type(decl)) {//TODO was d.type
      gen_native_type_wrapper_pxd(os, decl.type, file_prefix);
    }
    gen_flattened_decls_pxd(os, decl, file_prefix);
  }
}

void gen_flattened_decls_pxd(std::ostream& os, const rpc_union& u, const std::string& file_prefix) {
  for (const auto &ufield : u.fields) {
    if (needs_flattened_declaration(ufield.decl)) {
      gen_flattened_decl_pxd(os, ufield.decl, file_prefix);
    }
    if (is_native_type(ufield.decl)) { //TODO was d.type
      gen_native_type_wrapper_pxd(os, ufield.decl.type, file_prefix);
    }
    gen_flattened_decls_pxd(os, ufield.decl, file_prefix);
  }
}

void gen_flattened_decls_pxd(std::ostream& os, const rpc_decl& decl, const std::string& file_prefix) {
  if (needs_flattened_declaration(decl)) {
    gen_flattened_decl_pxd(os, decl, file_prefix);
  }
  if (is_native_type(decl)) { //TODO was d.type
    gen_native_type_wrapper_pxd(os, decl.type, file_prefix);
  }

  switch(decl.ts_which) {
    case rpc_decl::TS_STRUCT:
      gen_flattened_decls_pxd(os, *decl.ts_struct, file_prefix);
      break;
    case rpc_decl::TS_UNION:
      gen_flattened_decls_pxd(os, *decl.ts_union, file_prefix);
      break;
  }
}

void gen_flattened_decls_pxdi(std::ostream& os, const rpc_struct& s, const std::string& file_prefix);
void gen_flattened_decls_pxdi(std::ostream& os, const rpc_decl& decl, const std::string& file_prefix);
void gen_flattened_decls_pxdi(std::ostream& os, const rpc_union& u, const std::string& file_prefix);

void gen_flattened_decls_pxdi(std::ostream& os, const rpc_struct& s, const std::string& file_prefix) {
  for (const auto& decl : s.decls) {
    if (needs_flattened_declaration(decl)) {
      gen_flattened_decl_pxdi(os, decl, file_prefix);
    }
    gen_flattened_decls_pxdi(os, decl, file_prefix);
  }
}

void gen_flattened_decls_pxdi(std::ostream& os, const rpc_union& u, const std::string& file_prefix) {
  for (const auto &ufield : u.fields) {
    if (needs_flattened_declaration(ufield.decl)) {
      gen_flattened_decl_pxdi(os, ufield.decl, file_prefix);
    }
    gen_flattened_decls_pxdi(os, ufield.decl, file_prefix);
  }
}

void gen_flattened_decls_pxdi(std::ostream& os, const rpc_decl& decl, const std::string& file_prefix) {
  if (needs_flattened_declaration(decl)) {
    gen_flattened_decl_pxdi(os, decl, file_prefix);
  }

  switch(decl.ts_which) {
    case rpc_decl::TS_STRUCT:
      gen_flattened_decls_pxdi(os, *decl.ts_struct, file_prefix);
      break;
    case rpc_decl::TS_UNION:
      gen_flattened_decls_pxdi(os, *decl.ts_union, file_prefix);
      break;
  }
}

void gen_flattened_decls_pyx(std::ostream& os, const rpc_struct& s, const std::string& file_prefix);
void gen_flattened_decls_pyx(std::ostream& os, const rpc_decl& decl, const std::string& file_prefix);
void gen_flattened_decls_pyx(std::ostream& os, const rpc_union& u, const std::string& file_prefix);

void gen_flattened_decls_pyx(std::ostream& os, const rpc_struct& s, const std::string& file_prefix) {
  for (const auto& decl : s.decls) {
    if (needs_flattened_declaration(decl)) {
      gen_flattened_decl_pyx(os, decl, file_prefix);
    }
    if (is_native_type(decl)) { //TODO was d.type
      gen_native_type_wrapper_pyx(os, decl.type, file_prefix);
    }
    gen_flattened_decls_pyx(os, decl, file_prefix);
  }
}

void gen_flattened_decls_pyx(std::ostream& os, const rpc_union& u, const std::string& file_prefix) {
  for (const auto &ufield : u.fields) {
    if (needs_flattened_declaration(ufield.decl)) {
      gen_flattened_decl_pxd(os, ufield.decl, file_prefix);
    }
    if (is_native_type(ufield.decl)) { //TODO was d.type
      gen_native_type_wrapper_pyx(os, ufield.decl.type, file_prefix);
    }
    gen_flattened_decls_pyx(os, ufield.decl, file_prefix);
  }

  if (is_native_type(u.tagtype)) {
    gen_native_type_wrapper_pyx(os, u.tagtype, file_prefix);
  }
}
void gen_flattened_decls_pyx(std::ostream& os, const rpc_decl& decl, const std::string& file_prefix) {
  if (needs_flattened_declaration(decl)) {
    gen_flattened_decl_pyx(os, decl, file_prefix);
  }

  if (is_native_type(decl)) { //TODO was d.type
    gen_native_type_wrapper_pyx(os, decl.type, file_prefix);
  }

  switch(decl.ts_which) {
    case rpc_decl::TS_STRUCT:
      gen_flattened_decls_pyx(os, *decl.ts_struct, file_prefix);
      break;
    case rpc_decl::TS_UNION:
      gen_flattened_decls_pyx(os, *decl.ts_union, file_prefix);
      break;
  }
}



bool gen_subtype_pxdi(std::ostream& os, const rpc_decl& d, const std::string& file_prefix) {
  switch(d.ts_which) {
    case rpc_decl::TS_STRUCT:
      gen_struct_pxdi(os, *d.ts_struct, file_prefix, true);
      return true;
    case rpc_decl::TS_UNION:
      gen_union_pxdi(os, *d.ts_union, file_prefix, true);
      return true;
  }
  return false;
}

bool gen_subtype_pxd(std::ostream& os, const rpc_decl& d, const std::string& file_prefix) {

  auto filename = strip_directory(file_prefix);

  auto new_file_prefix = filename + "_" + nested_decl_names.back();
  switch(d.ts_which) {
    case rpc_decl::TS_STRUCT:
      os << nl << "from " << filename << "_includes cimport " << c_typename_prefix << py_nested_decl_name_for_subtype_import() << endl;;
      gen_struct_pxd(os, *d.ts_struct, new_file_prefix, true);
      return true;
    case rpc_decl::TS_UNION:
      os << nl << "from " << filename << "_includes cimport " << c_typename_prefix << py_nested_decl_name_for_subtype_import() << endl;;
      gen_union_pxd(os, *d.ts_union, new_file_prefix, true);
      return true;
  }
  return false;
}

bool gen_subtype_pyx(std::ostream& os, const rpc_decl& d, const std::string& file_prefix) {
  auto filename = strip_directory(file_prefix);
  auto new_file_prefix = filename + "_" + nested_decl_names.back();
  switch(d.ts_which) {
    case rpc_decl::TS_STRUCT:
      os << nl << "from " << filename << "_includes cimport " << c_typename_prefix << py_nested_decl_name_for_subtype_import() << endl;;
      gen_struct_pyx(os, *d.ts_struct, new_file_prefix, true);
      return true;
    case rpc_decl::TS_UNION:
      os << nl << "from " << filename << "_includes cimport " << c_typename_prefix << py_nested_decl_name_for_subtype_import() << endl;;
      gen_union_pyx(os, *d.ts_union, new_file_prefix, true);
      return true;
  }
  return false;
}


void gen_struct_pxdi(std::ostream& os, const rpc_struct& s, const std::string& file_prefix, bool subclass) {

  string c_typename_str = "";
  for (auto s : nested_decl_names) {
    c_typename_str += c_typename_prefix + s + ".";
  }

  util_method_classnames.push_back(c_typename_str + c_typename_prefix + s.id);

  if (!subclass) {
      gen_extern_cdef(os, file_prefix);
    ++nl;
        gen_helper_assignment(os, c_typename_prefix + s.id);

    os << nl << "cdef cppclass " << c_typename_prefix << s.id << " \"" << cppclass_type_string(s.id) << "\":";
    ++nl;
  } else {
    os << nl << "cppclass " << c_typename_prefix << s.id << " \"" << s.id << "\":";
    ++nl;
  }
  gen_ctors_pxdi(os, c_typename_prefix + s.id);


  nested_decl_names.push_back(s.id);

  for (const auto& decl : s.decls) {
    gen_subtype_pxdi(os, decl, file_prefix);
    auto prefix_use = c_typename_prefix;
    if (is_native_type(decl)) { //TODO was d.type
      prefix_use = "";
    }
    os << nl << prefix_use << py_type(decl, file_prefix)<< " " << decl.id;
  }

  nested_decl_names.pop_back();

   os << endl;
  --nl;
  if (!subclass) {
    --nl;
  }

 
}

void gen_struct_pxd(std::ostream& os, const rpc_struct& s, const std::string& file_prefix, bool subclass) {

  std::set<string> clobbered_localnames;

  nested_decl_names.push_back(s.id);

  for (const auto & d : s.decls) {
    auto status = gen_subtype_pxd(os, d, file_prefix);
    if (status) {
      clobbered_localnames.insert(d.id);
    }
  }

  auto clobber_prefix = py_nested_decl_name();

  nested_decl_names.pop_back();

  auto mainclass_name = py_nested_decl_name() + s.id;

  auto xdr_typename = c_typename_prefix + mainclass_name;
  if (subclass) {
    xdr_typename = c_typename_prefix + py_nested_decl_name_for_subtype_import() + "." + c_typename_prefix + s.id;
  }

  gen_pointer_class_pxd(os, mainclass_name, xdr_typename);

  for (const auto & d : s.decls) {
    auto cur_prefix = std::string("");
    if (clobbered_localnames.find(d.id) != clobbered_localnames.end()) {
      cur_prefix = clobber_prefix;
    }
    gen_var_access_methods_pxd(os, mainclass_name, d, cur_prefix, file_prefix);
  }

  end_gen_pointer_class(os);

}

void gen_struct_pyx(std::ostream& os, const rpc_struct& s, const std::string& file_prefix, bool subclass) {

  std::set<string> clobbered_localnames;

  nested_decl_names.push_back(s.id);

  for (const auto & d: s.decls) {
    auto status = gen_subtype_pyx(os, d, file_prefix);
    if (status) {
      clobbered_localnames.insert(d.id);
    }
  }

  auto clobber_prefix = py_nested_decl_name();

  nested_decl_names.pop_back();

  auto mainclass_name = py_nested_decl_name() + s.id;

  auto xdr_typename = c_typename_prefix + mainclass_name;
  if (subclass) {
    xdr_typename = c_typename_prefix + py_nested_decl_name_for_subtype_import() + "." + c_typename_prefix + s.id;
  }

  gen_pointer_class_pyx(os, s.id, xdr_typename);

  for (const auto & d : s.decls) {

    auto cur_prefix = std::string("");
    if (clobbered_localnames.find(d.id) != clobbered_localnames.end()) {
      cur_prefix = clobber_prefix;
    }
    gen_var_access_methods_pyx(os, mainclass_name, d, cur_prefix, file_prefix);
  }

  end_gen_pointer_class(os);

  add_to_module_export(mainclass_name);

}
/*
void gen_equals_struct_pyx(std::ostream& os, const rpc_struct& s, const std::string& classname, const std::string& xdr_typename = "") {
  
  auto clobber_prefix = py_nested_decl_name();

  auto qualified_name = xdr_typename;
  if (qualified_name == "") {
      qualified_name = c_typename_prefix + clobber_prefix + classname;
  }

  auto clobbered_classname = clobber_prefix + classname;*/

void gen_union_pxd(std::ostream& os, const rpc_union& u, const std::string& file_prefix, bool subclass) {


  std::set<string> clobbered_localnames;

  nested_decl_names.push_back(u.id);

  for (const auto & ufield: u.fields) {
    auto status = gen_subtype_pxd(os, ufield.decl, file_prefix);
    if (status) {
      clobbered_localnames.insert(ufield.decl.id);
    }
  }

  auto clobber_prefix = py_nested_decl_name();

  nested_decl_names.pop_back();

  auto mainclass_name = py_nested_decl_name() + u.id;


  auto xdr_typename = c_typename_prefix + mainclass_name;
  if (subclass) {
    xdr_typename = c_typename_prefix + py_nested_decl_name_for_subtype_import() + "." + c_typename_prefix + u.id;
  }


  gen_pointer_class_pxd(os, u.id, xdr_typename);

  for (const auto& ufield : u.fields) {
    auto field_type = py_type(ufield.decl, file_prefix);
    if (ufield.decl.type == "void") {
      continue;
    }

    auto cur_prefix = std::string("");
    if (clobbered_localnames.find(ufield.decl.id) != clobbered_localnames.end()) {
      cur_prefix = clobber_prefix;
    }
    gen_union_access_methods_pxd(os, mainclass_name, ufield.decl, cur_prefix, file_prefix);
  }

  string tagtype = u.tagtype;

  if (is_native_type(tagtype)) {
    tagtype = tagtype + "_wrapper";
  }


  os << nl << "cdef set_" << u.tagid << "(" << mainclass_name << " self, " << tagtype << " value)";

  end_gen_pointer_class(os);
}

void gen_union_pyx(std::ostream& os, const rpc_union& u, const std::string& file_prefix, bool subclass) {

  std::set<string> clobbered_localnames;

  nested_decl_names.push_back(u.id);

  for (const auto & ufield: u.fields) {
    auto status = gen_subtype_pyx(os, ufield.decl, file_prefix);
    if (status) {
      clobbered_localnames.insert(ufield.decl.id);
    }
  }

  auto clobber_prefix = py_nested_decl_name();

  nested_decl_names.pop_back();

  auto mainclass_name = py_nested_decl_name() + u.id;

  auto xdr_typename = c_typename_prefix + mainclass_name;
  if (subclass) {
    xdr_typename = c_typename_prefix + py_nested_decl_name_for_subtype_import() + "." + c_typename_prefix + u.id;
  }

  gen_pointer_class_pyx(os, u.id, xdr_typename);

  for (const auto& ufield : u.fields) {
    auto field_type = py_type(ufield.decl, file_prefix);
    if (ufield.decl.type == "void") {
      continue;
    }

    auto cur_prefix = std::string("");
    if (clobbered_localnames.find(ufield.decl.id) != clobbered_localnames.end()) {
      cur_prefix = clobber_prefix;
    }
    gen_union_access_methods_pyx(os, mainclass_name, ufield.decl, cur_prefix, file_prefix);
  }

  string tagtype = u.tagtype;

  if (is_native_type(tagtype)) {
    tagtype = tagtype + "_wrapper";
  }

  os << nl << "@property"
     << nl << "def " << u.tagid << "(self):";
     ++nl;
     gen_null_check_pyx(os);
     os << nl << "return " << tagtype << "(deref(self.ptr)." << u.tagid << "())";
     --nl;

  os << nl << "cdef set_" << u.tagid << "(" << mainclass_name << " self, " << tagtype << " value):";
    ++nl;
    gen_null_check_pyx(os);
    gen_null_check_pyx(os, "value");
    os << nl << "deref(self.ptr)." << u.tagid << "(value.get_xdr())";
    --nl;

  os << nl << "@"<< u.tagid << ".setter"
    << nl << "def " << u.tagid << "(self, value):";
    ++nl;
    os << nl << "self.set_" << u.tagid << "(" << tagtype << "(value))";
    --nl;
    /*
    @property
  def type(self):
    self.null_check()
    return OperationType(deref(self.ptr).type())

  cdef set_type(Operation__body_t self, OperationType other):
    self.null_check()
    other.null_check()
    deref(self.ptr).type(other.get_xdr())

  @type.setter
  def type(self, value):
    self.null_check()
    self.set_type(OperationType(value))

  */

  end_gen_pointer_class(os);

  add_to_module_export(mainclass_name);

}


void gen_union_pxdi(std::ostream& os, const rpc_union& u, const std::string& file_prefix, bool subclass) {

  gen_helper_assignment(os, c_typename_prefix + u.id);


  string c_typename_str = "";
  for (auto s : nested_decl_names) {
    c_typename_str += c_typename_prefix + s + ".";
  }

  util_method_classnames.push_back(c_typename_str + c_typename_prefix + u.id);


  if (!subclass) {
    gen_extern_cdef(os, file_prefix);
    ++nl;
    os << nl << "cdef cppclass " << c_typename_prefix << u.id << " \"" << cppclass_type_string(u.id) << "\":";
    ++nl;
  } else {
    os << nl << "cppclass " << c_typename_prefix << u.id << " \"" << u.id << "\":";
    ++nl;
  }


  gen_ctors_pxdi(os, c_typename_prefix + u.id);


  nested_decl_names.push_back(u.id);

  for (const auto &ufield : u.fields) {
    auto field_type = py_type(ufield.decl, file_prefix);
    if (ufield.decl.type == "void") {
      continue;
    }
    gen_subtype_pxdi(os, ufield.decl, file_prefix);
    os << nl << c_typename_prefix << field_type << "& " << ufield.decl.id << "() except +";
    os << nl << "void pxdi_set_" << ufield.decl.id << "(const " << c_typename_prefix << field_type << "&) except +";
  }

  nested_decl_names.pop_back();

  auto tagtype = py_typename_native(u.tagtype);
  if (!is_native_type(u.tagtype)) {
    tagtype = c_typename_prefix + tagtype;
  }

  os << nl << tagtype << " " << u.tagid << "()"
     << nl << c_typename_prefix << u.id << "& " << u.tagid << "(" << tagtype << ")";

  --nl;
  if (!subclass) {
    --nl;
  }

}


void gen_typedef_pxdi(std::ostream& os, const rpc_decl& d, const std::string& file_prefix) {

  auto py_name = py_type(d, file_prefix);
  auto xdr_name = xdr_type(d);

  auto underlying_t_prefix = c_typename_prefix;
  if (is_native_type(d.type)) { 
    underlying_t_prefix = "";
  }
  
  os << nl << "ctypedef " << underlying_t_prefix << py_name << " " << c_typename_prefix << d.id << endl;
  //util_method_classnames.push_back(c_typename_prefix + d.id);
}

void gen_typedef_pxd(std::ostream& os, const rpc_decl& d, const std::string& file_prefix) {

  auto py_name = py_type(d, file_prefix);
  auto xdr_name = xdr_type(d);

  if (is_native_type(d.type)) {
    gen_native_type_wrapper_pxd(os, d.type, file_prefix);
    py_name += "_wrapper_" + strip_directory(file_prefix);
  }

  os << nl << "cdef class " << d.id << "(" << py_name << "):";
  ++nl;
    gen_base_extensionclass_from_ptr_method_pxd(os, d.id, py_name, file_prefix);
  --nl;

  os << endl;
}

void gen_typedef_pyx(std::ostream& os, const rpc_decl& d, const std::string& file_prefix) {

  auto py_name = py_type(d, file_prefix);
  auto xdr_name = xdr_type(d);
  
  //if (needs_flattened_declaration(d)) {
  //  gen_flattened_decl_pyx(os, d, file_prefix);
  //}
  if (is_native_type(d.type)) {
    gen_native_type_wrapper_pyx(os, d.type, file_prefix);
    py_name += "_wrapper_" + strip_directory(file_prefix);
  }
  os << nl << "cdef class " << d.id << "(" << py_name << "):";
  ++nl;
    gen_base_extensionclass_from_ptr_method_pyx(os, d.id, py_name, file_prefix);
  --nl;

  os << endl;

  add_to_module_export(d.id);
}

std::string get_srpc_client_type_string(const rpc_vers& version) {
  return std::string("::xdr::srpc_client<") + cppclass_type_string(version.id) + ">";
}

std::string get_srpc_client_flattened_pyname(const rpc_vers& version) {
  return std::string("xdr_srpc_client_") + flatten_namespaces(cppclass_type_string(version.id));
}

std::string get_srpc_obj_type_string(const rpc_vers& version) {
  return cppclass_type_string(version.id);
}

std::string get_srpc_obj_flattened_pyname(const rpc_vers& version) {
  return flatten_namespaces(cppclass_type_string(version.id));
}

void gen_srpc_client_method_pxdi(std::ostream& os, const rpc_proc& proc) {

  std::string out_type = proc.res;
  if (proc.res != "void") {
    out_type = std::string("unique_ptr[") + c_typename_prefix + proc.res + "]";
  }
  os << nl << out_type << " " << proc.id << "(";

  bool first = true;
  for (auto& arg : proc.arg) {
    if (!first) {
      os << ", ";
    }
    first = false;
    os << c_typename_prefix << arg;
  }
  os << ")";
}

void gen_srpc_client_method_pxd(std::ostream& os, const rpc_proc& proc) {
  std::string out_type = proc.res;
  if (proc.res != "void") {
    out_type = std::string("unique_ptr[") + c_typename_prefix + proc.res + "] "; // extra space at end
  } else {
    out_type = "";
  }

  os << nl << "cdef " << out_type << "_" << proc.id << "(self";

  for (size_t i = 0; i < proc.arg.size(); i++) {
    os << ", "  << proc.arg[i] << " arg" << i;
  }
  os << ")";
}

void gen_srpc_client_method_pyx(std::ostream& os, const rpc_proc& proc) {
  std::string out_type = proc.res;
  bool has_out = false;
  if (proc.res != "void") {
    out_type = std::string("unique_ptr[") + c_typename_prefix + proc.res + "] "; // extra space at end
    has_out = true;
  } else {
    out_type = "";
  }

  os << nl << "cdef " << out_type << "_" << proc.id << "(self";

  for (size_t i = 0; i < proc.arg.size(); i++) {
    os << ", "  << proc.arg[i] << " arg" << i;
  }
  os << "):";
  ++nl;
    gen_null_check_pyx(os);
    if (has_out) {
      os << nl << "return deref(self.ptr)." << proc.id << "(";
    } else {
      os << nl << "deref(self.ptr)." << proc.id << "(";
    }
    for (size_t i = 0; i < proc.arg.size(); i++) {
      if (i > 0) {
        os << ", ";
      }
      os << "arg" << i << ".get_xdr()";
    }
    os << ")";
  --nl;

  os << nl << "def " << proc.id << "(self";
  for (size_t i = 0; i < proc.arg.size(); i++) {
    os << ", arg" << i;
  }
  os << "):";
  ++nl;
    if (has_out) {

      os << nl << "return " << proc.res << ".from_ptr(";
    } else {
      os << nl;
    }
    os << "self._" << proc.id << "(";
    //function args
    for (size_t i = 0; i < proc.arg.size(); i++) {
      if (i > 0) {
        os << ", ";
      }
      os << "arg" << i;
    }
    os << ")";
    if (has_out) {
      os << ".release(), True)";
    }
  --nl;

}

void gen_srpc_client_pyx(std::ostream& os, const rpc_vers& version) {
  auto xdr_typename = c_typename_prefix + get_srpc_client_flattened_pyname(version);

  gen_pointer_class_pyx(os, version.id, xdr_typename, false, "int socketfd", "socketfd");

  for (auto& proc : version.procs) {
    gen_srpc_client_method_pyx(os, proc);
  }
  end_gen_pointer_class(os);

  add_to_module_export(version.id);
}


void gen_srpc_client_pxd(std::ostream& os, const rpc_vers& version) {
  auto xdr_typename = c_typename_prefix + get_srpc_client_flattened_pyname(version);

  gen_pointer_class_pxd(os, version.id, xdr_typename, false, "int");

  for (auto& proc : version.procs) {
    gen_srpc_client_method_pxd(os, proc);
  }
  end_gen_pointer_class(os);
}

void add_extern_empty_cc_import_pxdi(std::ostream& os, const std::string import_filename) {
  os << nl << "cdef extern from \"" << import_filename << "\":";
  os << nl << "  pass";
}

void gen_srpc_client_pxdi(std::ostream& os, const rpc_vers& version) {
  auto xdr_name = get_srpc_client_type_string(version);
  auto py_name = get_srpc_client_flattened_pyname(version);

  gen_extern_cdef(os, file_prefix);
  ++nl;
    os << nl << "cdef cppclass " << c_typename_prefix << get_srpc_obj_flattened_pyname(version) << " \"" << get_srpc_obj_type_string(version) << "\":";
    os << nl << "  pass";
  --nl;
  add_extern_empty_cc_import_pxdi(os, "<xdrpp/srpc.cc>");
  add_extern_empty_cc_import_pxdi(os, "<xdrpp/printer.cc>");
  add_extern_empty_cc_import_pxdi(os, "<xdrpp/rpc_msg.cc>");
  add_extern_empty_cc_import_pxdi(os, "<xdrpp/server.cc>");
  add_extern_empty_cc_import_pxdi(os, "<xdrpp/msgsock.cc>");
  add_extern_empty_cc_import_pxdi(os, "<xdrpp/socket.cc>");
  // this won't work right on windows
  add_extern_empty_cc_import_pxdi(os, "<xdrpp/socket_unix.cc>");

  add_extern_empty_cc_import_pxdi(os, "<xdrpp/pollset.cc>");

  os << nl << "cdef extern from \"<xdrpp/srpc.h>\" namespace \"::xdr\":";

  ++nl;
    os << nl << "cdef cppclass " << c_typename_prefix << py_name << " \"" << xdr_name << "\":";

    ++nl;
      os << nl << c_typename_prefix << py_name << "(int) except +";
      os << nl << c_typename_prefix << py_name << "() except +";
      os << nl << c_typename_prefix << py_name << "(const " << c_typename_prefix << py_name << "&) except +";

      for (auto& proc : version.procs) {
        gen_srpc_client_method_pxdi(os, proc);
      }
    --nl;
  --nl;
}

void gen_srpc_client_pyx(std::ostream& os, const rpc_program& program) {
  for (auto& vers : program.vers) {
    gen_srpc_client_pyx(os, vers);
  }
}

void gen_srpc_client_pxd(std::ostream& os, const rpc_program& program) {
  for (auto& vers : program.vers) {
    gen_srpc_client_pxd(os, vers);
  }
}

void gen_srpc_client_pxdi(std::ostream& os, const rpc_program& program) {
  for (auto& vers : program.vers) {
    gen_srpc_client_pxdi(os, vers);
  }
}




} /* namespace <noname> */

void gen_header_common(std::ostream& os) {
    os << "# distutils: language = c++" <<endl
     << "# cython: language_level = 3" <<endl
     << endl;
}

void gen_header_pxdi(std::ostream& os) {
  gen_header_common(os);

  os << "from libc.stdint cimport *" << endl
     << "from libcpp cimport bool" << endl
     << "from libcpp.memory cimport *" << endl;
}

void gen_header_pyx(std::ostream& os) {
  gen_header_common(os);

  os << "from libcpp cimport bool" << endl
     << "from libc.stdint cimport *" << endl
     << "from libcpp.string cimport *" << endl
     << "from libcpp.memory cimport *" << endl
     << "from cython.operator cimport dereference as deref" << endl
     << "from cython.operator cimport address as addr" << endl;
}

void gen_header_pxd(std::ostream& os) {
  gen_header_common(os);

  os << "from libcpp cimport bool" << endl
     << "from libc.stdint cimport *" << endl
     << "from libcpp.string cimport *" << endl
     << "from libcpp.memory cimport *" << endl;

}



void gen_total_flattened_decls_pxd(std::ostream& os, const std::string& file_prefix) {
  for (const auto &s : symlist) {
    switch(s.type) {
      case rpc_sym::TYPEDEF:
        gen_flattened_decls_pxd(os, *s.stypedef, file_prefix);
        break;
      case rpc_sym::UNION:
        gen_flattened_decls_pxd(os, *s.sunion, file_prefix);
        break;
      case rpc_sym::STRUCT:
        gen_flattened_decls_pxd(os, *s.sstruct, file_prefix);
        break;
      case rpc_sym::CONST:
        gen_constant_pxd(os, *s.sconst, file_prefix);
        break;
      case rpc_sym::NAMESPACE:
        namespaces.push_back(*s.sliteral);
        break;
      case rpc_sym::CLOSEBRACE:
        namespaces.pop_back();
        break;
      case rpc_sym::LITERAL:
        os << *s.sliteral << endl;
        break;
      default:
        break; 
    }
  }
}

void gen_total_flattened_decls_pyx(std::ostream& os, const std::string& file_prefix) {
  for (const auto &s : symlist) {
    switch(s.type) {
      case rpc_sym::TYPEDEF:
        gen_flattened_decls_pyx(os, *s.stypedef, file_prefix);
        break;
      case rpc_sym::UNION:
        gen_flattened_decls_pyx(os, *s.sunion, file_prefix);
        break;
      case rpc_sym::STRUCT:
        gen_flattened_decls_pyx(os, *s.sstruct, file_prefix);
        break;
      case rpc_sym::CONST:
        gen_constant_pyx(os, *s.sconst, file_prefix);
        break;
      case rpc_sym::NAMESPACE:
        namespaces.push_back(*s.sliteral);
        break;
      case rpc_sym::CLOSEBRACE:
        namespaces.pop_back();
        break;
      case rpc_sym::LITERAL:
        os << *s.sliteral << endl;
        break;
      default:
        break; 
    }
  }
}

void gen_total_flattened_decls_pxdi(std::ostream& os, const std::string& file_prefix) {
  for (const auto &s : symlist) {
    switch(s.type) {
      case rpc_sym::TYPEDEF:
        gen_flattened_decls_pxdi(os, *s.stypedef, file_prefix);
        break;
      case rpc_sym::UNION:
        gen_flattened_decls_pxdi(os, *s.sunion, file_prefix);
        break;
      case rpc_sym::STRUCT:
        gen_flattened_decls_pxdi(os, *s.sstruct, file_prefix);
        break;
      case rpc_sym::CONST:
        gen_constant_pxdi(os, *s.sconst, file_prefix);
        break;
      case rpc_sym::NAMESPACE:
        namespaces.push_back(*s.sliteral);
        break;
      case rpc_sym::CLOSEBRACE:
        namespaces.pop_back();
        break;
      case rpc_sym::LITERAL:
        os << *s.sliteral << endl;
        break;
      default:
        break; 
    }
  }
}

string parse_included_filename(string literal) {
  if (literal.find("#include") != 0) {
    std::printf("can't parse this include statement");
    return "";
  }
  auto dot_idx = literal.find_last_of(".");
  auto slash_idx = literal.find_last_of("/");
  if (slash_idx == string::npos) {
    slash_idx = 0;
  }

  if (dot_idx == string::npos) {
    std::printf("no dot, can't parse");
    return "";
  }
  return literal.substr(slash_idx + 1, dot_idx - slash_idx - 1);
}

void gen_pxdi_util_methods(std::ostream& os) {
  os << nl << "cdef extern from \"<xdrpp/marshal.cc>\":"
     << nl << "  pass";
<<<<<<< HEAD
  os << nl << "cdef extern from <xdrpy_utils.h>:";
=======

  os << nl << "cdef extern from \"<xdrpp/xdrpy_utils.h>\":";
>>>>>>> f4d6e0b0
  ++nl;
    for (auto& s : util_method_classnames) {
      os << nl << "cdef int load_xdr_from_file(" << s << "& output, const char* filename)";
      os << nl << "cdef int save_xdr_to_file(" << s << "& output, const char* filename)";
    }
  --nl;

  /*os << nl << "cdef extern from \"<xdrpp/srpc.cc\":"
     << nl << "  pass";
  os << nl << "cdef extern from \"<xdrpp/srpc.h\":";
  ++nl;
    for (auto &s : srpc_client_classes) {
      os << nl << "cdef cppclass "
    }*/
}

void gen_pxdi(std::ostream& os)
{
  gen_header_pxdi(os);
  gen_total_flattened_decls_pxdi(os, file_prefix);

  for (const auto &s : symlist) {
    switch(s.type) {
      case rpc_sym::TYPEDEF:
        gen_typedef_pxdi(os, *s.stypedef, file_prefix);
        break;
      case rpc_sym::ENUM:
        gen_enum_pxdi(os, *s.senum, file_prefix);
        break;
      case rpc_sym::STRUCT:
        gen_struct_pxdi(os, *s.sstruct, file_prefix);
        break;
      case rpc_sym::UNION:
        gen_union_pxdi(os, *s.sunion, file_prefix);
        break;
      case rpc_sym::PROGRAM:
        gen_srpc_client_pxdi(os, *s.sprogram);
        break;
      case rpc_sym::NAMESPACE:
        namespaces.push_back(*s.sliteral);
        break;
      case rpc_sym::CLOSEBRACE:
        namespaces.pop_back();
        break;
      default:
        break; 
    }
  }

  gen_pxdi_util_methods(os);
}


void gen_pxd(std::ostream& os)
{
	gen_header_pxd(os);
  
  gen_native_type_wrapper_pxd(os, "uint8_t", file_prefix);
  gen_native_type_wrapper_pxd(os, "char", file_prefix);
  gen_native_type_wrapper_pxd(os, "float", file_prefix);

  //os << nl << "from " << file_prefix << "_includes cimport *" << endl;

  //os << nl << "cimport " << file_prefix << "_includes as " << import_qualifier;

  gen_total_flattened_decls_pxd(os, file_prefix);

	for (const auto &s : symlist) {
		switch(s.type) {
			case rpc_sym::TYPEDEF:
        gen_typedef_pxd(os, *s.stypedef, file_prefix);
				break;
      case rpc_sym::ENUM:
        gen_enum_pxd(os, *s.senum, file_prefix);
        break;
      case rpc_sym::STRUCT:
        gen_struct_pxd(os, *s.sstruct, file_prefix);
        break;
      case rpc_sym::UNION:
        gen_union_pxd(os, *s.sunion, file_prefix);
        break;
      case rpc_sym::PROGRAM:
        gen_srpc_client_pxd(os, *s.sprogram);
        break;
      case rpc_sym::NAMESPACE:
        namespaces.push_back(*s.sliteral);
        break;
      case rpc_sym::CLOSEBRACE:
        namespaces.pop_back();
        break;
			default:
				break; 
		}
	}
}



void gen_pyx(std::ostream& os) {
  gen_header_pyx(os);
  os << "# sketchy hack" << endl;

  //os << nl << "cimport " << file_prefix << "_includes as " << file_prefix << endl;

  gen_native_type_wrapper_pyx(os, "uint8_t", file_prefix);
  gen_native_type_wrapper_pyx(os, "char", file_prefix);
  gen_native_type_wrapper_pyx(os, "float", file_prefix);

  gen_total_flattened_decls_pyx(os, file_prefix);


  for (const auto &s : symlist) {
    switch(s.type) {
      case rpc_sym::TYPEDEF:
        gen_typedef_pyx(os, *s.stypedef, file_prefix);
        break;
      case rpc_sym::ENUM:
        gen_enum_pyx(os, *s.senum, file_prefix);
        break;
      case rpc_sym::STRUCT:
        gen_struct_pyx(os, *s.sstruct, file_prefix);
        break;
      case rpc_sym::UNION:
        gen_union_pyx(os, *s.sunion, file_prefix);
        break;
      case rpc_sym::CONST:
        gen_constant_pyx(os, *s.sconst, file_prefix);
        break;
      case rpc_sym::PROGRAM:
        gen_srpc_client_pyx(os, *s.sprogram);
        break;
      case rpc_sym::NAMESPACE:
        namespaces.push_back(*s.sliteral);
        break;
      case rpc_sym::CLOSEBRACE:
        namespaces.pop_back();
        break;
    }
  }

  if (export_modules != "") {
    os << "__all__ = " << export_modules << "]";
  }
}
<|MERGE_RESOLUTION|>--- conflicted
+++ resolved
@@ -1,2379 +1,2374 @@
-
-
-#include <sstream>
-#include <utility>
-#include <set>
-
-#include "xdrc_internal.h"
-
-using std::endl;
-
-
-
-
-namespace {
-
-indenter nl;
-vec<string> scope;
-vec<string> namespaces;
-vec<string> nested_decl_names;
-
-std::string c_typename_prefix = "c_";
-
-std::string import_qualifier = "bleh";
-
-std::set<string> generated_flattened_types;
-
-std::unordered_map<string, string> xdr_type_map = {
-  {"unsigned", "uint32_t"},
-  {"int", "int32_t"},
-  {"unsigned hyper", "uint64_t"},
-  {"hyper", "int64_t"},
-  {"opaque", "uint8_t"},
-  {"float", "float"},
-  {"uint8_t", "uint8_t"},
-  {"char", "char"}
-
-};
-
-std::set<string> stdint_types = {
-  "uint8_t",
-  "int32_t",
-  "uint32_t",
-  "int64_t",
-  "uint64_t",
-};
-
-std::unordered_map<string, string> xdr_native_types = {
-  {"unsigned", "uint32_t_wrapper"},
-  {"int", "int32_t_wrapper"},
-  {"unsigned hyper", "uint64_t_wrapper"},
-  {"hyper", "int64_t_wrapper"},
-  {"float", "float_wrapper"},
-  {"uint8_t", "uint8_t_wrapper"},
-  {"char", "char_wrapper"}
-};
-
-std::unordered_map<string, string> py_base_types = {
-  {"unsigned", "int"},
-  {"int", "int"},
-  {"unsigned hyper", "int"},
-  {"hyper", "int"},
-  {"float", "float"},
-  {"uint8_t", "int"},
-  {"char", "int"},
-};
-
-//std::unordered_map<string, string> xdr_float_types = {
- // {"float", "float_wrapper"},
-//};
-
-std::unordered_map<string, string> constants_map;
-
-std::string export_modules;
-
-vec<string> util_method_classnames;
-
-string
-map_type(const string &s)
-{
-  auto t = xdr_type_map.find(s);
-  if (t == xdr_type_map.end())
-    return s;
-  return t->second;
-}
-
-
-string py_nested_decl_name()
-{
-  auto out = string("");
-  for (auto& scope : nested_decl_names) {
-      out += scope + string("_");
-  }
-  return out;
-}
-//bool is_int_type(const string &s) {
-//  return xdr_int_types.find(s) != xdr_int_types.end();
-//}
-
-//bool is_float_type(const string& s) {
-//  return xdr_float_types.find(s) != xdr_float_types.end();
-//}
-
-
-
-bool is_native_type(const string& raw_typename) {
-  return xdr_native_types.find(raw_typename) != xdr_native_types.end();//is_int_type(raw_typename) || is_float_type(raw_typename);
-}
-
-bool is_native_type(const rpc_decl& decl) {
-  if (decl.qual != rpc_decl::SCALAR) {
-    return false;
-  }
-  return is_native_type(decl.type);
-}
-
-string xdr_native_typename(const string& classname, const string& filename) {
-  return xdr_native_types.at(classname) + "_" + filename;
-}
-
-void gen_null_check_pyx(std::ostream& os, const string& var = "self") {
-  os << nl << var << ".null_check()";
-}
-
-void gen_general_from_ptr_pyx(std::ostream& os, const string& classname, const string& qualified_name) {
-
-  auto clobbered_classname = py_nested_decl_name() + classname;
-  os << nl << "@staticmethod";
-
-  os << nl << "cdef " << clobbered_classname << " from_ptr(" << qualified_name << "* ptr, bool ownership = False):";
-  ++nl;
-  os << nl << "cdef " << clobbered_classname << " output = " << clobbered_classname << ".__new__(" << clobbered_classname << ")"
-     << nl << "output.ptr = ptr"
-     << nl << "output.ownership = ownership"
-     << nl << "return output" << endl;
-  --nl;
-}
-
-void gen_general_from_ptr_pxd(std::ostream& os, const string& classname, const string& qualified_name) {
-//  auto qualified_name = c_typename_prefix + py_nested_decl_name() + classname;
-  auto clobbered_classname = py_nested_decl_name() + classname;
-
-  os << nl << "@staticmethod";
-  os << nl << "cdef " << clobbered_classname << " from_ptr(" << qualified_name << "* ptr, bool ownership = *)";
-}
-
-
-void gen_base_native_from_ptr_method_pyx(std::ostream& os, const string& classname, const string &filename) {
-  os << nl << "@staticmethod";
-  os << nl << "cdef " << xdr_native_typename(classname, filename) << " from_ptr(" << xdr_type_map.at(classname) + "* ptr, bool ownership = False):";
-  ++nl;
-    os << nl << "return " << xdr_native_typename(classname, filename) << "(deref(ptr))";
-  --nl;
-
-  os << nl << "cdef void null_check(" << xdr_native_typename(classname, filename)<< " self):";
-  ++nl;
-    os << nl << "pass";
-  --nl;
-
-  if (classname == "char") {
-    os << nl << "cdef char get_xdr(" << xdr_native_typename(classname, filename) << " self):";
-    ++nl;
-      os << nl << "return <char> (self)";
-    --nl;
-  } else {
-    os << nl << "cdef " <<  xdr_type_map.at(classname) << " get_xdr(" << xdr_native_typename(classname, filename) << " self):";
-    ++nl;
-      os << nl << "return self";
-    --nl;
-  }
-}
-
-void gen_base_native_from_ptr_method_pxd(std::ostream& os, const string& classname, const string &filename) {
-  os << nl << "@staticmethod";
-  os << nl << "cdef " << xdr_native_typename(classname, filename) << " from_ptr(" << xdr_type_map.at(classname) << "* ptr, bool ownership = *)";
-  os << nl << "cdef void null_check(" << xdr_native_typename(classname, filename)<< " self)";
-  os << nl << "cdef " << xdr_type_map.at(classname) << " get_xdr(" << xdr_native_typename(classname, filename) << " self)";
-}
-
-
-void gen_base_extensionclass_from_ptr_method_pyx(std::ostream& os, const string& new_classname, const string& extends_classname, const string& file_prefix) {
-
-  os << nl << "@staticmethod";
-  os << nl << "cdef " << new_classname << " from_ptr(" << c_typename_prefix + new_classname + "* ptr, bool ownership = False):";
-  ++nl;
-    //os << nl << "cdef " << extends_classname " * base = " << extends_classname << ".from_ptr(ptr, ownership)"
-     //  << nl << ""
-    os << nl << "return "<< new_classname << "(" << extends_classname << ".from_ptr(ptr, ownership))" << endl;
-  --nl;
-}
-
-void gen_base_extensionclass_from_ptr_method_pxd(std::ostream& os, const string& new_classname, const string& extends_classname, const string& file_prefix) {
-  os << nl << "@staticmethod";
-  os << nl << "cdef " << new_classname << " from_ptr(" << c_typename_prefix << new_classname + "* ptr, bool ownership = *)";
-}
-
-
-void gen_native_decl_pyx(std::ostream& os, const string& classname, const string& filename) {
-  os << nl << "cdef class " << xdr_native_typename(classname, filename) << "(" << py_base_types.at(classname) << "):";
-  ++nl;
-    gen_base_native_from_ptr_method_pyx(os, classname, filename);
-  --nl;
-  os << endl;
-}
-
-void gen_native_decl_pxd(std::ostream& os, const string& classname, const string& filename) {
-  os << nl << "cdef class " << xdr_native_typename(classname, filename) << "(" << py_base_types.at(classname) << "):";
-  ++nl;
-    gen_base_native_from_ptr_method_pxd(os, classname, filename);
-  --nl;
-  os << endl;
-}
-
-string
-cur_ns()
-{
-  string out;
-  for (const auto &ns : namespaces) {
-    if (ns != "") {
-      out += string("::") + ns;
-    }
-  }
-  return out.empty() ? "::" : out;
-}
-
-string cur_flat_ns() {
-  string out;
-  for (const auto &ns : namespaces)
-    out += string("_") + ns;
-  return out.empty() ? "_" : out;
-}
-
-
-string flatten_namespaces(string input) {
-  while (true) {
-    auto idx = input.find("::");
-    if (idx == string::npos) {
-      return input;
-    }
-    if (idx == 0) {
-      input = input.substr(2);
-    } else {
-      input.replace(idx, 2, "_");
-    }
-  }
-}
-
-string
-xdr_type(const rpc_decl &d)
-{
-  string type = map_type(d.type);
-
-  auto bound_name = string(d.bound);
-  while (bound_name.find("::") == 0) {
-    bound_name = bound_name.substr(2);
-  }
-
-  if (constants_map.find(bound_name) != constants_map.end()) {
-    string ns = cur_ns();
-    if (ns != "::") {
-      bound_name = cur_ns() + string("::") + bound_name;
-    } else {
-      bound_name = string("::") + bound_name;
-    }
-  }
-
-  if (d.type == "string")
-    return string("xdr::xstring<") + bound_name + ">";
-  if (d.type == "opaque")
-    switch (d.qual) {
-    case rpc_decl::ARRAY:
-      return string("xdr::opaque_array<") + bound_name + ">";
-    case rpc_decl::VEC:
-      return string("xdr::opaque_vec<") + bound_name + ">";
-    default:
-      assert(!"bad opaque qualifier");
-    }
-
-  auto type_name = type;
-
-  while (type_name.find("::") == 0) {
-    type_name = type_name.substr(2);
-  }
-
-  if (!is_native_type(type_name)) {
-    auto ns = cur_ns();
-    if (ns != "::") {
-      type_name = ns + "::" + type_name;
-    } else {
-      type_name = "::" + type_name;
-    }
-  }
-
-  switch (d.qual) {
-  case rpc_decl::PTR:
-    return string("xdr::pointer<") + type_name + ">";
-  case rpc_decl::ARRAY:
-    return string("xdr::xarray<") + type_name + "," + bound_name + ">";
-  case rpc_decl::VEC:
-    return string("xdr::xvector<") + type_name +
-      (d.bound.empty() ? ">" : string(",") + bound_name + ">");
-  default:
-    return type;
-  }
-}
-
-
-string 
-cppclass_type_string(const string& t) {
-  //return t;
-  auto out = cur_ns();
-  if (namespaces.empty()) {
-    out = string("");
-  }
-  if (nested_decl_names.size()) {
-    for (auto &n : nested_decl_names) {
-      out += string("::") + n;
-    }
-  }
-  return out + "::" + t;
-}
-
-bool needs_flattened_declaration(const rpc_decl &d) {
-  string type = map_type(d.type);
-  if (type == "string") return true;
-  if (d.type == "opaque") return true;
-  switch(d.qual) {
-    case rpc_decl::ARRAY:
-    case rpc_decl::VEC:
-    case rpc_decl::PTR:
-      return true;
-  }
-  return false;
-}
-
-bool needs_subtype_declaration(const rpc_decl &d) {
-  switch (d.ts_which) {
-    case rpc_decl::TS_ENUM:
-    case rpc_decl::TS_STRUCT:
-    case rpc_decl::TS_UNION:
-      return true;
-  }
-  return false;
-}
-
-string py_qualifier(const string& type) {
-  string out = string("");
-
-  if (is_native_type(type)) {
-    return map_type(type);
-  }
-
-  if (stdint_types.find(type) != stdint_types.end()) {
-    return type;
-  }
-
-  string raw_name = map_type(type);
-
-  while(true) {
-    auto idx = raw_name.find("::");
-    if (idx == string::npos) {
-      break;
-    }
-
-    string containerclass = raw_name.substr(0, idx);
-    raw_name = raw_name.substr(idx+2);
-    if (containerclass == "") continue;
-    out += c_typename_prefix + containerclass + ".";
-  }
-  return out + c_typename_prefix + raw_name;
-}
-
-string py_type(const rpc_decl &d, const string& file_prefix)
-{
-  string type = map_type(d.type);
-
-  auto filename = strip_directory(file_prefix);
-
-  if (d.type == "string")
-    return string("xdr_xstring_") + d.bound + "_"+ filename;
-  if (d.type == "opaque")
-    switch (d.qual) {
-    case rpc_decl::ARRAY:
-      return string("xdr_opaque_array_") + d.bound + "_" + filename;
-    case rpc_decl::VEC:
-      return string("xdr_opaque_vec_") + d.bound + "_" + filename;
-    default:
-      assert(!"bad opaque qualifier");
-    }
-
-  type = flatten_namespaces(type);
-
-  switch (d.qual) {
-  case rpc_decl::PTR:
-    return string("xdr_pointer_") + type + "_" + filename;
-  case rpc_decl::ARRAY:
-    return string("xdr_xarray_") + type + "_" + d.bound + "_" + filename;
-  case rpc_decl::VEC:
-    return string("xdr_xvector_") + type +
-      (d.bound.empty() ? "" : string("_") + d.bound) + "_" + filename;
-  default:
-    return type;
-  }
-}
-
-string contained_type(const rpc_decl &d)
-{
-  if (d.type == "opaque") {
-    switch(d.qual) {
-      case rpc_decl::ARRAY:
-      case rpc_decl::VEC:
-        return string("uint8_t");
-      default:
-        assert(!"bad opaque qualiifier");
-    }
-  }
-  if (d.type == "string") {
-    return "char";
-//    throw std::runtime_error("shouldn't be getting string from here!");
-  }
-  switch(d.qual) {
-    case rpc_decl::PTR:
-    case rpc_decl::ARRAY:
-    case rpc_decl::VEC:
-      return map_type(d.type);
-    default:
-      assert(!"not a container type");
-  }
-}
-
-string py_typename_native(const string& raw_name) {
-  if (is_native_type(raw_name)) {
-    return xdr_native_types.at(raw_name);
-  }
-  return raw_name;
-}
-
-void gen_native_type_wrapper_pyx(std::ostream& os, const string& raw_typename, const string& file_prefix) {
-
-  if (generated_flattened_types.find(raw_typename) == generated_flattened_types.end()) {
-    generated_flattened_types.insert(raw_typename);
-    if (is_native_type(raw_typename)) {
-      gen_native_decl_pyx(os, raw_typename, strip_directory(file_prefix));
-    }
-  }
-}
-
-void gen_native_type_wrapper_pxd(std::ostream& os, const string& raw_typename, const string& file_prefix) {
-  if (generated_flattened_types.find(raw_typename) == generated_flattened_types.end()) {
-    generated_flattened_types.insert(raw_typename);
-    if (is_native_type(raw_typename)) {
-      gen_native_decl_pxd(os, raw_typename, strip_directory(file_prefix));
-    }
-  }
-}
-
-
-
-string
-cur_scope()
-{
-  string out;
-  if (!namespaces.empty())
-    out = cur_ns();
-  if (!scope.empty()) {
-    out += "::";
-    out += scope.back();
-  }
-  return out;
-}
-
-string xdr_nested_decl_name() {
-  auto out = string("");
-  for (auto& scope : nested_decl_names) {
-    if (out.empty()) {
-      out += scope;
-    } else {
-      out += string("::") + scope;
-    }
-  }
-  return out;
-}
-
-string cpp_syntax_nested_decl_name() {
-  auto out = string("");
-  for (auto& scope : nested_decl_names) {
-      out += scope + string(".");
-  }
-  return out;
-}
-
-string py_nested_decl_name_for_subtype_import() {
-  auto out = py_nested_decl_name();
-  out.pop_back();
-  return out;
-}
-
-void 
-gen_pointer_class_pyx(
-  std::ostream& os, 
-  const std::string& classname, 
-  const std::string& xdr_typename = "", 
-  bool load_methods = true,
-  const std::string& new_ctor_args = "", 
-  const std::string& new_ctor_invokes = "") {
-  
-  auto clobber_prefix = py_nested_decl_name();
-
-  auto qualified_name = xdr_typename;
-  if (qualified_name == "") {
-      qualified_name = c_typename_prefix + clobber_prefix + classname;
-  }
-
-  auto clobbered_classname = clobber_prefix + classname;
-  os << nl << "cdef class " << clobbered_classname << ":";
-  ++nl;
-
-  os << nl << "def __init__(self, x):";
-  ++nl;
-    os << nl << "self.set_self_as_ref(x)";
-  --nl;
-
-  if (load_methods) {
-    os << nl << "cdef set_self_as_copy(" << clobbered_classname << " self, " << clobbered_classname << " other):";
-    ++nl;
-      gen_null_check_pyx(os, "other");
-      os << nl << "self.ptr = new " << qualified_name << "()"
-        << nl << "if self.ptr is NULL:";
-        ++nl;
-          os << nl << "raise MemoryError";
-        --nl;
-        os << nl << "self.ownership = True"
-           << nl << "self.ptr[0] = (other.get_xdr())";
-    --nl;
-  }
-
-   os << nl << "cdef set_self_as_ref(" << clobbered_classname << " self, " << clobbered_classname << " other):";
-  ++nl;
-    gen_null_check_pyx(os, "other");
-    os << nl << "self.ptr = other.ptr";
-  --nl;
-    //something like a move ctor
-    //self.ptr = x.ptr
-    //self.ownership = x.ownership
-    //x.ownership = False
-    
-    //x.ptr = NULL
-
- // os << nl << "cdef " << qualified_name << "* ptr"
-  //   << nl << "cdef bool ownership" << endl;
-  
-  os << nl << "def __cinit__(self):";
-  ++nl;
-  os << nl << "self.ownership = False" << endl;
-  --nl;
-
-  os << nl << "def __dealloc__(self):";
-  ++nl;
-  os << nl << "if (self.ptr is not NULL) and self.ownership:";
-  ++nl;
-  os << nl << "del self.ptr"
-     << nl << "self.ownership = False" << endl;
-  --nl;
-  --nl;
-
-  os << nl << "@staticmethod"
-     << nl << "cdef " << clobbered_classname << " new_ctor(" << new_ctor_args << "):";
-  ++nl;
-  os << nl << "cdef " << qualified_name << "* ptr = new " << qualified_name << "(" << new_ctor_invokes << ")"
-     << nl << "if ptr is NULL:";
-  ++nl;
-  os << nl << "raise MemoryError";
-  --nl;
-  os << nl << "return " << clobbered_classname << ".from_ptr(ptr, ownership = True)" <<endl;
-  --nl;
-
-  if (load_methods) {
-    os << nl << "@staticmethod"
-       << nl << "cdef " << clobbered_classname << " copy_ctor(" << clobbered_classname << " other):";
-    ++nl;
-    os << nl << "cdef " << qualified_name << "* ptr = new " << qualified_name << "(deref(other.ptr))"
-       << nl << "if ptr is NULL:";
-    ++nl;
-    os << nl << "raise MemoryError";
-    --nl;
-    os << nl << "return " << clobbered_classname << ".from_ptr(ptr, ownership = True)" <<endl;
-    --nl;
-  }
-
-  os << nl << "@staticmethod"
-     << nl << "cdef " << clobbered_classname << " make_ref(" << clobbered_classname << " other):";
-     ++nl;
-     os << nl << "return " << clobbered_classname << ".from_ptr(other.ptr, ownership = False)" <<endl;
-     --nl;
-  
-
-  if (load_methods) {
-
-    os << nl << "cdef int _load_from_file(" << clobbered_classname << " self, string filename) except -1:";
-      ++nl;
-      os << nl << "return load_xdr_from_file(deref(self.ptr), filename.c_str())";
-      --nl;
-    os << nl;
-
-    os << nl << "def load_from_file(self, filename):";
-    ++nl;
-      os << nl << "self.null_check()";
-      os << nl << "self._load_from_file(filename)";
-    --nl;
-    os << nl;
-
-    os << nl << "cdef int _save_to_file(" << clobbered_classname << " self, string filename) except -1:";
-      ++nl;
-      os << nl << "return save_xdr_to_file(deref(self.ptr), filename.c_str())";
-      --nl;
-    os << nl;
-
-    os << nl << "def save_to_file(self, filename):";
-    ++nl;
-      os << nl << "self.null_check()";
-      os << nl << "self._save_to_file(filename)";
-    --nl;
-    os << nl;
-  }
-
-  os << nl << "@staticmethod"
-     << nl << "def reference(other):";
-  ++nl;
-  os << nl << "return " << clobbered_classname << ".make_ref(other)" <<endl;
-  --nl;
-
-  if (load_methods) {
-    os << nl << "@staticmethod"
-       << nl << "def copy(other):";
-    ++nl;
-    os << nl << "return " << clobbered_classname << ".copy_ctor(other)" <<endl;
-    --nl;
-  }
-
-  os << nl << "@staticmethod"
-     << nl << "def new(" << new_ctor_invokes << "):";
-  ++nl;
-  os << nl << "return " << clobbered_classname << ".new_ctor(" << new_ctor_invokes << ")" <<endl;
-  --nl;
-
-  os << nl << "def null_check(self):";
-  ++nl;
-    os << nl << "if self.ptr is NULL:";
-    ++nl;
-      os << nl << "raise MemoryError(\"null pointer access\")";
-    --nl;
-  --nl;
-
-  if (load_methods) {
-    os << nl << "cdef " << qualified_name << " get_xdr(" << clobbered_classname << " self):";
-    ++nl;
-      os << nl << "return deref(self.ptr)";
-    --nl;
-  }
-
- // os << nl << "cdef bool equals(" << clobbered_classname << " self, " << clobbered_classname << " other):";
- // ++nl;
- //   os << nl << "return deref(self.ptr) == deref(other.ptr)";
- // --nl;
-
-  /*os << nl << "def __eq__(self, other):";
-  ++nl;
-    gen_null_check_pyx();
-    gen_null_check_pyx("other");
-    os << nl << "return self.equals(other)";
-  --nl;
-
-  os << nl << "def __ne__(self, other):";
-  ++nl;
-    os << nl << "return not self.__eq__(other)";
-  --nl;*/
-
-  gen_general_from_ptr_pyx(os, classname, qualified_name);
-}
-
-void gen_pointer_class_pxd(std::ostream& os, const string& classname, const string& xdr_typename = "", bool load_methods = true, const string& new_ctor_args = "") {
-  auto clobber_prefix = py_nested_decl_name();
-
-  auto qualified_name = xdr_typename;
-  if (qualified_name == "") {
-      qualified_name = c_typename_prefix + clobber_prefix + classname;
-  }
-
-  auto clobbered_classname = clobber_prefix + classname;
-
-  os << nl << "cdef class " << clobbered_classname << ":";
-  ++nl;
-
-
-  os << nl << "cdef " << qualified_name << "* ptr"
-     << nl << "cdef bool ownership" << endl;
-  
-  if (load_methods)
-    os << nl << "cdef set_self_as_copy(" << clobbered_classname << " self, " << clobbered_classname << " other)";
-  os << nl << "cdef set_self_as_ref(" << clobbered_classname << " self, " << clobbered_classname << " other)";
-
-  os << nl << "@staticmethod"
-     << nl << "cdef " << clobbered_classname << " new_ctor(" << new_ctor_args << ")";
-
-
-  if (load_methods) {
-    os << nl << "@staticmethod"
-       << nl << "cdef " << clobbered_classname << " copy_ctor(" << clobbered_classname << " other)";
-  }
-  os << nl << "@staticmethod"
-     << nl << "cdef " << clobbered_classname << " make_ref(" << clobbered_classname << " other)";
-  
-  if (load_methods) {
-    os << nl << "cdef int _load_from_file(" << clobbered_classname << " self, string filename) except -1";
-
-    os << nl << "cdef int _save_to_file(" << clobbered_classname << " self, string filename) except -1";
-  }
-  //os << nl << "cdef void null_check(" << clobbered_classname << " self) except -1";
-  if (load_methods)
-    os << nl << "cdef " << qualified_name << " get_xdr(" << clobbered_classname << " self)";
-
- // os << nl << "cdef bool equals(" << clobbered_classname << " self, " << clobbered_classname << " other)";
-
-  gen_general_from_ptr_pxd(os, classname, qualified_name);
-}
-
-
-
-
-void add_to_module_export(const std::string& name) {
-  if (export_modules == "") {
-    export_modules = string("[\"") + name + "\"";
-  } else {
-    export_modules += ",\n\"" + name + "\"";
-  }
-}
-
-void end_gen_pointer_class(std::ostream& os) {
-  --nl;
-  os << endl;
-  os << endl;
-}
-
-
-void gen_vector_methods_pyx(std::ostream& os, const std::string& classname, const std::string& contained_type, const std::string& file_prefix) {
-
-  os << nl << "cdef _size(self):";
-  ++nl;
-    gen_null_check_pyx(os);
-    os << nl << "return deref(self.ptr).size()" << endl;
-  --nl;
-
-  os << nl << "def size(self):" << endl;
-  ++nl;
-    os << nl << "return self._size()" << endl;
-  --nl;
-
-  os << nl << "cdef set(self, uint32_t key, " << contained_type << " value):";
-  ++nl;
-    gen_null_check_pyx(os);
-    gen_null_check_pyx(os, "value");
-      os << nl << "if key >= deref(self.ptr).size() or key < 0:";
-        ++nl;
-          os << nl << "raise IndexError(\"invalid index\")";
-        --nl;
-
-      os << nl << "deref(self.ptr)[key] = value.get_xdr()";
-  --nl;
-
-  os << nl << "def __setitem__(self, key, value):";
-  ++nl;
-    os << nl << "self.set(key, " << contained_type << "(value))";
-  --nl;
-
-  os << nl << "def __getitem__(self, key):";
-  ++nl;
-    gen_null_check_pyx(os);
-    os << nl << "if key >= deref(self.ptr).size() or key < 0:";
-    ++nl;
-      os << nl << "raise IndexError(\"invalid index\")";
-    --nl;
-    os << nl << "return " << contained_type << ".from_ptr(addr(deref(self.ptr)[key]), ownership = False)" <<endl;
-  --nl;
-
-  os << nl << "cdef _push_back(self, " << contained_type << " element):" ;
-  ++ nl;
-    os << nl << "deref(self.ptr).push_back(element.get_xdr())";
-  --nl;
-
-  os << nl << "def push_back(self, elt):";
-  ++nl;
-    os << nl << "self._push_back(" << contained_type<< "(elt))";
-  --nl;
-
-}
-
-void gen_vector_methods_pxd(std::ostream& os, const std::string& classname, const std::string& contained_type, const std::string& file_prefix) {
-
-  os << nl << "cdef _size(self)";
-
-  auto contained_guarded_typename = contained_type;
-  if (is_native_type(contained_type)) {
-    contained_guarded_typename = py_typename_native(contained_type);
-  }
-
-  os << nl << "cdef set(self, uint32_t key, " << contained_guarded_typename << " value)";
-  os << nl << "cdef _push_back(self, " << contained_guarded_typename << " element)" ;
-
-
-}
-
-void gen_array_methods_pyx(std::ostream& os, const std::string& classname, const std::string& contained_type, const std::string& file_prefix) {
-  auto qualified_name = c_typename_prefix + classname;
-
-  os << nl << "@staticmethod"
-     << nl << "cdef _size():";
-  ++nl;
-  os << nl << "return " << qualified_name << ".size()" << endl;
-  --nl;
-
-  os << nl << "@staticmethod"
-     << nl << "def size():";
-  ++nl;
-    os << nl << "return " << classname << "._size()";
-  --nl;
-
-  os << nl << "cdef set(self, uint32_t key, " << contained_type << " value):";
-  ++nl;
-    gen_null_check_pyx(os);
-    gen_null_check_pyx(os, "value");
-      os << nl << "if key >= " << classname << "._size() or key < 0:";
-        ++nl;
-          os << nl << "raise IndexError(\"invalid index\")";
-        --nl;
-
-      os << nl << "deref(self.ptr)[key] = value.get_xdr()";
-  --nl;
-
-  os << nl << "def __setitem__(self, key, value):";
-  ++nl;
-    os << nl << "self.set(key, " << contained_type << "(value))";
-  --nl;
-
-  os << nl << "def __getitem__(self, key):";
-  ++nl;
-    gen_null_check_pyx(os);
-    os << nl << "if key >= " << classname << ".size() or key < 0:";
-    ++nl;
-      os << nl << "raise IndexError(\"array index out of bounds\")";
-    --nl;
-    os << nl << "return deref(self.ptr)[key]" <<endl;
-  --nl;
-
-}
-
-void gen_array_methods_pxd(std::ostream& os, const std::string& classname, const std::string& contained_type, const std::string& file_prefix) {
-
-  os << nl << "@staticmethod"
-     << nl << "cdef _size()";
-
-  auto contained_guarded_typename = contained_type;
-  if (is_native_type(contained_type)) {
-    contained_guarded_typename = py_typename_native(contained_type);
-  }
-
-
-  os << nl << "cdef set(self, uint32_t key, " << contained_guarded_typename << " value)";
-
-}
-
-
-
-
-void gen_extern_cdef(std::ostream& os, const std::string& file_prefix) {
-  os << nl << "cdef extern from \"" << file_prefix << ".h\"";
-  if (namespaces.size()) {
-    os << " namespace \"" << cur_ns() << "\"";
-  }
-  os << ":";
-}
-
-void gen_helper_assignment(std::ostream& os, const std::string& name) {
-    return;
-    os << nl << "\"\"\""
-      <<nl << "void helper_assignment(" << name <<"& dst, const " << name << "& src) {"
-       << nl << "  src = dst;"
-    << nl << "}"
-    << nl << "\"\"\"";
-}
-
-void gen_ctors_pxdi(std::ostream& os, const std::string& name) {
-
-  os << nl << name << "() except +" 
-     << nl << name << "(const " << name << "&) except +"
-     << nl << "void operator=(const " << name << "&)";
-   //  << nl << "bool operator==(const " << name << "&)";  // operator== doesn't exist in xdr files.
-}
-
-void gen_array_pxdi(std::ostream& os, const rpc_decl& d, const std::string& file_prefix) {
-  gen_extern_cdef(os, file_prefix);
-  ++nl;
-
-  auto py_name = py_type(d, file_prefix);
-  auto xdr_name = xdr_type(d);
-  auto contained_name = py_qualifier(contained_type(d));
-
-  gen_helper_assignment(os, c_typename_prefix + py_name);
-
-  os << nl << "cdef cppclass " <<c_typename_prefix << py_name << " \"" << xdr_name << "\":";
-  ++nl;
-  gen_ctors_pxdi(os, c_typename_prefix + py_name);
-  os << nl << contained_name << "& operator[](int)"
-    << nl << "@staticmethod"
-    << nl << "uint32_t size()" << endl;
-    --nl;
-
-  --nl;
-
-  util_method_classnames.push_back(c_typename_prefix + py_name);
-}
-
-void gen_vector_pxdi(std::ostream& os, const rpc_decl& d, const std::string& file_prefix) {
-  gen_extern_cdef(os, file_prefix);
-  ++nl;
-    auto py_name = py_type(d, file_prefix);
-    auto xdr_name = xdr_type(d);
-    auto contained_name = py_qualifier(contained_type(d));
-
-    gen_helper_assignment(os, c_typename_prefix + py_name);
-
-    os << nl << "cdef cppclass " << c_typename_prefix << py_name << " \"" << xdr_name << "\":";
-    ++nl;
-      gen_ctors_pxdi(os, c_typename_prefix + py_name);
-      os << nl << contained_name << "& operator[](int)"
-         << nl << "void push_back(" << contained_name << ") except +"
-         << nl << "void check_size(size_t n) except +"
-         << nl << "size_t size()"
-         << nl << "erase(int)" << endl;
-    --nl;
-  --nl;
-
-  util_method_classnames.push_back(c_typename_prefix + py_name);
-}
-
-/*
-void gen_string_pxdi(std::ostream& os, const rpc_decl& d) {
-  gen_extern_cdef(os, file_prefix);
-
-  ++nl;
-    auto py_name = py_type(d, file_prefix);
-    auto xdr_name = xdr_type(d);
-    auto contained_name = "char";
-
-    gen_helper_assignment(os, c_typename_prefix + py_name);
-
-    os << nl << "cdef cppclass " << c_typename_prefix << py_name << " \"" << xdr_name << "\":";
-    ++nl;
-      gen_ctors_pxdi(os, c_typename_prefix + py_name);
-      os << nl << contained_name << "& operator[](int)"
-         << nl << "void push_back(" << contained_name << ") except +"
-         << nl << "void check_size(size_t n) except +"
-         << nl << "size_t size()"
-         << nl << "erase(int)" << endl;
-    --nl;
-  --nl;
-}
-*/
-
-void gen_vector_pyx(std::ostream& os, const rpc_decl&d, const std::string& file_prefix) {
-  gen_pointer_class_pyx(os, py_type(d, file_prefix));
-
-  auto contained_typename = contained_type(d);
-  if (is_native_type(contained_typename)) {
-    contained_typename = py_typename_native(contained_typename) + "_" + strip_directory(file_prefix);
-  }
-
-  gen_vector_methods_pyx(os, py_type(d, file_prefix), contained_typename, file_prefix);
-  end_gen_pointer_class(os);
-}
-
-void gen_array_pyx(std::ostream& os, const rpc_decl& d, const std::string& file_prefix) {
-  gen_pointer_class_pyx(os, py_type(d, file_prefix));
-
-  auto contained_typename = contained_type(d);
-  if (is_native_type(contained_typename)) {
-    contained_typename = py_typename_native(contained_typename) + "_" + strip_directory(file_prefix);
-  }
-
-  gen_array_methods_pyx(os, py_type(d, file_prefix), contained_typename, file_prefix);
-  end_gen_pointer_class(os);
-}
-
-void gen_vector_pxd(std::ostream& os, const rpc_decl&d, const std::string& file_prefix) {
-  gen_pointer_class_pxd(os, py_type(d, file_prefix));
-
-  auto contained_typename = contained_type(d);
-  if (is_native_type(contained_typename)) {
-    contained_typename = py_typename_native(contained_typename) + "_" + strip_directory(file_prefix);
-  }
-
-  gen_vector_methods_pxd(os, py_type(d, file_prefix), contained_typename, file_prefix);
-  end_gen_pointer_class(os);
-}
-
-void gen_array_pxd(std::ostream& os, const rpc_decl& d, const std::string& file_prefix) {
-  gen_pointer_class_pxd(os, py_type(d, file_prefix));
-
-  auto contained_typename = contained_type(d);
-  if (is_native_type(contained_typename)) {
-    contained_typename = py_typename_native(contained_typename) + "_" + strip_directory(file_prefix);
-  }
-
-  gen_array_methods_pxd(os, py_type(d, file_prefix), contained_typename, file_prefix);
-  end_gen_pointer_class(os);
-}
-
-
-void gen_flattened_decl_pyx(std::ostream& os, const rpc_decl& d, const std::string& file_prefix) {
-    if (generated_flattened_types.find(py_type(d, file_prefix))== generated_flattened_types.end()) {
-    generated_flattened_types.insert(py_type(d, file_prefix));
-    switch(d.qual) {
-      case rpc_decl::ARRAY:
-        gen_array_pyx(os, d, file_prefix);
-        break;
-      case rpc_decl::VEC:
-        gen_vector_pyx(os, d, file_prefix);
-        break;
-    }
-  }
-}
-
-void gen_flattened_decl_pxd(std::ostream& os, const rpc_decl& decl, const std::string& file_prefix) {
-  if (generated_flattened_types.find(py_type(decl, file_prefix)) == generated_flattened_types.end()) {
-    generated_flattened_types.insert(py_type(decl, file_prefix));
-    switch(decl.qual) {
-      case rpc_decl::ARRAY:
-        gen_array_pxd(os, decl, file_prefix);
-        break;
-      case rpc_decl::VEC:
-        gen_vector_pxd(os, decl, file_prefix);
-        break;
-    }
-  }
-}
-
-void gen_flattened_decl_pxdi(std::ostream& os, const rpc_decl& decl, const std::string& file_prefix) {
-  if (generated_flattened_types.find(py_type(decl, file_prefix))== generated_flattened_types.end()) {
-    generated_flattened_types.insert(py_type(decl, file_prefix));
-    switch(decl.qual) {
-      case rpc_decl::ARRAY:
-        gen_array_pxdi(os, decl, file_prefix);
-        break;
-      case rpc_decl::VEC:
-
-        //if (decl.type == "string") {
-        //  gen_string_pxdi(os, decl);
-        //}
-        //else {
-          gen_vector_pxdi(os, decl, file_prefix);
-        //}
-        break;
-    }
-  }
-}
-
-
-void gen_enum_pxdi(std::ostream& os, const rpc_enum& e, const std::string& file_prefix) {
-  gen_extern_cdef(os, file_prefix);
-  ++nl;
-
-  string scoped_py_name = py_nested_decl_name() + e.id;
-
-  string qualified_name = xdr_nested_decl_name() + e.id;
-  if (namespaces.size()) {
-    qualified_name = cur_ns() + "::" + qualified_name;
-  }
-
-  //if (namespaces.size()) {
-    os << nl << "cdef enum " << c_typename_prefix << e.id << " \"" <<qualified_name<< "\":";
-  //} else {
-  //  os << nl << "cdef enum " << c_typename_prefix << e.id << ":";
- //}
-
-  ++nl;
-  for (const auto &tag : e.tags) {
-    os << nl << c_typename_prefix << tag.id << " \"" << qualified_name << "::" << tag.id << "\"" << endl;
-  }
-  --nl;
-  --nl;
-}
-
-void gen_enum_pyx(std::ostream& os, const rpc_enum& e, const std::string& file_prefix) {
-
-  os << nl << "cdef class " << e.id << ":";
-  ++nl;
-
-  os << nl
-     << nl << "def __init__(self, value):";
-     ++nl;
-     os << nl << "self.underlying = _"<<e.id<<"(value)" <<endl; // does the python enum validity checking
-     --nl;
-
-  for (const auto &tag : e.tags) {
-    os << nl << tag.id << " = _" << e.id << "." << tag.id;
-  }
-
-  os << nl << "def __repr__(self):";
-  ++nl;
-    os << nl << "return _"<< e.id << "(self.underlying).name" << endl;
-  --nl;
-
-  os << nl << "@staticmethod"
-     << nl << "cdef " << e.id << " from_ptr(" << c_typename_prefix << e.id << "* ptr, bool ownership = False):";
-     ++nl;
-     os << nl << "return " << e.id << "(deref(ptr))";
-     --nl;
-
-    os << nl << "cdef null_check(self):";
-    ++nl;
-      os << nl << "pass";
-    --nl;
-
-    os << nl << "cdef " << c_typename_prefix << e.id << " get_xdr(self):";
-    ++nl;
-
-      os << nl << "value_map = {";
-      ++nl;
-        for (const auto& tag : e.tags) {
-          os << nl << "_" << e.id << "." << tag.id << " : " << c_typename_prefix << e.id << "." << c_typename_prefix <<  tag.id << ",";
-        }
-      os << nl << "}";
-      --nl;
-      os << nl << "return value_map[self.underlying]";
-    --nl;
-  --nl;
-  os << endl;
-
-  add_to_module_export(e.id);
-}
-
-void gen_enum_pxd(std::ostream& os, const rpc_enum& e, const std::string& file_prefix) {
-  os << nl << "cpdef enum _" << e.id << ":";
-  ++nl;
-  for (const auto &tag : e.tags) {
-    os << nl << tag.id << " = " << c_typename_prefix << e.id << "." << c_typename_prefix << tag.id;
-  }
-  --nl;
-  os << endl;
-
-  os << nl << "cdef class " << e.id << ":";
-  ++nl;
-
-    os << nl << "cdef _" << e.id << " underlying";
-
-     os << nl << "@staticmethod"
-        << nl << "cdef " << e.id << " from_ptr(" << c_typename_prefix << e.id << "* ptr, bool ownership = *)";
-
-    os << nl << "cdef null_check(self)";
-
-    os << nl << "cdef " << c_typename_prefix << e.id << " get_xdr(self)";
-
-  os << endl;
-
-  --nl;
-}
-
-void gen_var_access_methods_pyx(std::ostream& os, const std::string& mainclass, const rpc_decl& d, const std::string& clobber_prefix, const std::string& file_prefix) {
-
-  auto obj_type = py_type(d, file_prefix);
-
-  if (is_native_type(d)) { //TODO was d.type
-    obj_type = py_typename_native(d.type) + "_" + strip_directory(file_prefix);
-  }
-
- // os << nl << "cdef " << obj_type << " make_ref_" << d.id << "():";
-   //  ++nl;
-     //os << nl << "return " << obj_type << ".from_ptr("
-
-  obj_type = clobber_prefix + obj_type;
-
-  os << nl << "@property"
-     << nl << "def " << d.id << "(self):";
-     ++nl; 
-     gen_null_check_pyx(os);
-    // os << nl << "if issubclass(" << obj_type << ", int):";
-     //++nl;
-     //   os << nl << "return deref(self.ptr)." << d.id;
-     //--nl;
-     os << nl << "return " << obj_type << ".from_ptr(addr(deref(self.ptr)." << d.id << "), ownership = False)";
-     --nl;
-  os << nl;
-
-  os << nl << "cdef set_" << d.id << "(" << mainclass << " self, " << obj_type << " other):";
-  ++nl;
-    gen_null_check_pyx(os);
-    gen_null_check_pyx(os, "other");
-
-    os << nl << "deref(self.ptr)." << d.id << " = other.get_xdr()";
-  --nl;
-
-  os << nl << "@" << d.id << ".setter";
-  os << nl << "def " << d.id << "(self, value):";
-  ++nl;
-    os << nl << "self.set_" << d.id << "(" << obj_type << "(value))";
-  --nl;
-
-}
-
-void gen_var_access_methods_pxd(std::ostream& os, const std::string& mainclass, const rpc_decl& d,  const std::string& clobber_prefix, const std::string& file_prefix) {
-
-  auto obj_type = py_type(d, file_prefix);
-
-  if (is_native_type(d)) { //TODO was d.type
-    obj_type = py_typename_native(d.type) + "_" + strip_directory(file_prefix);
-  }
-
-  obj_type = clobber_prefix + obj_type;
-
-  os << nl << "cdef set_" << d.id << "(" << mainclass << " self, " << obj_type << " other)";
-}
-
-void gen_union_access_methods_pyx(std::ostream& os, const std::string& mainclass, const rpc_decl& d, const std::string& clobber_prefix, const std::string& file_prefix) {
-  auto obj_type = py_type(d, file_prefix);
-
-  if (is_native_type(d)) { //TODO was d.type
-    obj_type = py_typename_native(d.type);
-  }
-
-  obj_type = clobber_prefix + obj_type;
-
-  os << nl << "@property"
-     << nl << "def " << d.id << "(self):";
-     ++nl; 
-     gen_null_check_pyx(os);
-     //os << nl << "cdef " << c_typename_prefix << obj_type << " obj = deref(self.ptr)."<< d.id << "()";
-     //os << nl << "return " << obj_type << ".from_ptr(addr(obj))";
-     os << nl << "return " << obj_type << ".from_ptr(addr(deref(self.ptr)." << d.id << "()), ownership = False)";
-     --nl;
-  os << nl;
-
-  os << nl << "cdef set_" << d.id << "(" << mainclass << " self, " << obj_type << " other):";
-  ++nl;
-    gen_null_check_pyx(os);
-    gen_null_check_pyx(os, "other");
-
-    os << nl << "deref(self.ptr).pxdi_set_" << d.id << "(other.get_xdr())";
-   //   os << nl << "deref(addr(deref(self.ptr)." << d.id << "())) = other.get_xdr()"; // why is cython like this
-  --nl;
-
-  os << nl << "@" << d.id << ".setter";
-  os << nl << "def " << d.id << "(self, value):";
-  ++nl;
-    os << nl << "self.set_" << d.id << "(" << obj_type << "(value))";
-  --nl;
-
-}
-
-void gen_union_access_methods_pxd(std::ostream& os, const std::string& mainclass, const rpc_decl& d, const std::string& clobber_prefix,  const std::string& file_prefix) {
-
-  auto obj_type = py_type(d, file_prefix);
-
-  if (is_native_type(d)) { //TODO was d.type
-    obj_type = py_typename_native(d.type);
-  }
-
-  obj_type = clobber_prefix + obj_type;
-
-  os << nl << "cdef set_" << d.id << "(" << mainclass << " self, " << obj_type << " other)";
-}
-
-
-void gen_constant_pyx(std::ostream& os, const rpc_const& c, const std::string& file_prefix) {
-  os << nl << c.id << " = " << c.val;
-  add_to_module_export(c.id);
-  constants_map[c.id] = c.val;
-}
-
-void gen_constant_pxdi(std::ostream& os, const rpc_const& c, const std::string& file_prefix) {
-  constants_map[c.id] = c.val;
-}
-
-void gen_constant_pxd(std::ostream& os, const rpc_const& c, const std::string& file_prefix) {
-  constants_map[c.id] = c.val;
-}
-
-void gen_struct_pyx(std::ostream& os, const rpc_struct& s, const std::string& file_prefix, bool subclass = false);
-void gen_struct_pxd(std::ostream& os, const rpc_struct& s, const std::string& file_prefix, bool subclass = false);
-void gen_struct_pxdi(std::ostream& os, const rpc_struct& s, const std::string& file_prefix, bool subclass = false);
-
-void gen_union_pyx(std::ostream& os, const rpc_union& u, const std::string& file_prefix, bool subclass = false);
-void gen_union_pxd(std::ostream& os, const rpc_union& u, const std::string& file_prefix, bool subclass = false);
-void gen_union_pxdi(std::ostream& os, const rpc_union& u, const std::string& file_prefix, bool subclass = false);
-
-/*
-void gen_subtype_declaration_pxdi(std::ostream& os, const rpc_decl& decl, const std::string& file_prefix) {
-   switch(decl.ts_which) {
-    case rpc_decl::TS_ENUM:
-      gen_enum_pxdi(os, *decl.ts_enum, file_prefix);
-      break;
-    case rpc_decl::TS_STRUCT:
-      gen_struct_pxdi(os, *decl.ts_struct, file_prefix);
-      break;
-    case rpc_decl::TS_UNION:
-      gen_union_pxdi(os, *decl.ts_union, file_prefix);
-      break;
-    default:
-      assert(!"invalid subtype decl type");
-  }
-} */
-
-void gen_flattened_decls_pxd(std::ostream& os, const rpc_struct& s, const std::string& file_prefix);
-void gen_flattened_decls_pxd(std::ostream& os, const rpc_decl& decl, const std::string& file_prefix);
-void gen_flattened_decls_pxd(std::ostream& os, const rpc_union& u, const std::string& file_prefix);
-
-void gen_flattened_decls_pxd(std::ostream& os, const rpc_struct& s, const std::string& file_prefix) {
-  for (const auto& decl : s.decls) {
-    if (needs_flattened_declaration(decl)) {
-      gen_flattened_decl_pxd(os, decl, file_prefix);
-    }
-    if (is_native_type(decl)) {//TODO was d.type
-      gen_native_type_wrapper_pxd(os, decl.type, file_prefix);
-    }
-    gen_flattened_decls_pxd(os, decl, file_prefix);
-  }
-}
-
-void gen_flattened_decls_pxd(std::ostream& os, const rpc_union& u, const std::string& file_prefix) {
-  for (const auto &ufield : u.fields) {
-    if (needs_flattened_declaration(ufield.decl)) {
-      gen_flattened_decl_pxd(os, ufield.decl, file_prefix);
-    }
-    if (is_native_type(ufield.decl)) { //TODO was d.type
-      gen_native_type_wrapper_pxd(os, ufield.decl.type, file_prefix);
-    }
-    gen_flattened_decls_pxd(os, ufield.decl, file_prefix);
-  }
-}
-
-void gen_flattened_decls_pxd(std::ostream& os, const rpc_decl& decl, const std::string& file_prefix) {
-  if (needs_flattened_declaration(decl)) {
-    gen_flattened_decl_pxd(os, decl, file_prefix);
-  }
-  if (is_native_type(decl)) { //TODO was d.type
-    gen_native_type_wrapper_pxd(os, decl.type, file_prefix);
-  }
-
-  switch(decl.ts_which) {
-    case rpc_decl::TS_STRUCT:
-      gen_flattened_decls_pxd(os, *decl.ts_struct, file_prefix);
-      break;
-    case rpc_decl::TS_UNION:
-      gen_flattened_decls_pxd(os, *decl.ts_union, file_prefix);
-      break;
-  }
-}
-
-void gen_flattened_decls_pxdi(std::ostream& os, const rpc_struct& s, const std::string& file_prefix);
-void gen_flattened_decls_pxdi(std::ostream& os, const rpc_decl& decl, const std::string& file_prefix);
-void gen_flattened_decls_pxdi(std::ostream& os, const rpc_union& u, const std::string& file_prefix);
-
-void gen_flattened_decls_pxdi(std::ostream& os, const rpc_struct& s, const std::string& file_prefix) {
-  for (const auto& decl : s.decls) {
-    if (needs_flattened_declaration(decl)) {
-      gen_flattened_decl_pxdi(os, decl, file_prefix);
-    }
-    gen_flattened_decls_pxdi(os, decl, file_prefix);
-  }
-}
-
-void gen_flattened_decls_pxdi(std::ostream& os, const rpc_union& u, const std::string& file_prefix) {
-  for (const auto &ufield : u.fields) {
-    if (needs_flattened_declaration(ufield.decl)) {
-      gen_flattened_decl_pxdi(os, ufield.decl, file_prefix);
-    }
-    gen_flattened_decls_pxdi(os, ufield.decl, file_prefix);
-  }
-}
-
-void gen_flattened_decls_pxdi(std::ostream& os, const rpc_decl& decl, const std::string& file_prefix) {
-  if (needs_flattened_declaration(decl)) {
-    gen_flattened_decl_pxdi(os, decl, file_prefix);
-  }
-
-  switch(decl.ts_which) {
-    case rpc_decl::TS_STRUCT:
-      gen_flattened_decls_pxdi(os, *decl.ts_struct, file_prefix);
-      break;
-    case rpc_decl::TS_UNION:
-      gen_flattened_decls_pxdi(os, *decl.ts_union, file_prefix);
-      break;
-  }
-}
-
-void gen_flattened_decls_pyx(std::ostream& os, const rpc_struct& s, const std::string& file_prefix);
-void gen_flattened_decls_pyx(std::ostream& os, const rpc_decl& decl, const std::string& file_prefix);
-void gen_flattened_decls_pyx(std::ostream& os, const rpc_union& u, const std::string& file_prefix);
-
-void gen_flattened_decls_pyx(std::ostream& os, const rpc_struct& s, const std::string& file_prefix) {
-  for (const auto& decl : s.decls) {
-    if (needs_flattened_declaration(decl)) {
-      gen_flattened_decl_pyx(os, decl, file_prefix);
-    }
-    if (is_native_type(decl)) { //TODO was d.type
-      gen_native_type_wrapper_pyx(os, decl.type, file_prefix);
-    }
-    gen_flattened_decls_pyx(os, decl, file_prefix);
-  }
-}
-
-void gen_flattened_decls_pyx(std::ostream& os, const rpc_union& u, const std::string& file_prefix) {
-  for (const auto &ufield : u.fields) {
-    if (needs_flattened_declaration(ufield.decl)) {
-      gen_flattened_decl_pxd(os, ufield.decl, file_prefix);
-    }
-    if (is_native_type(ufield.decl)) { //TODO was d.type
-      gen_native_type_wrapper_pyx(os, ufield.decl.type, file_prefix);
-    }
-    gen_flattened_decls_pyx(os, ufield.decl, file_prefix);
-  }
-
-  if (is_native_type(u.tagtype)) {
-    gen_native_type_wrapper_pyx(os, u.tagtype, file_prefix);
-  }
-}
-void gen_flattened_decls_pyx(std::ostream& os, const rpc_decl& decl, const std::string& file_prefix) {
-  if (needs_flattened_declaration(decl)) {
-    gen_flattened_decl_pyx(os, decl, file_prefix);
-  }
-
-  if (is_native_type(decl)) { //TODO was d.type
-    gen_native_type_wrapper_pyx(os, decl.type, file_prefix);
-  }
-
-  switch(decl.ts_which) {
-    case rpc_decl::TS_STRUCT:
-      gen_flattened_decls_pyx(os, *decl.ts_struct, file_prefix);
-      break;
-    case rpc_decl::TS_UNION:
-      gen_flattened_decls_pyx(os, *decl.ts_union, file_prefix);
-      break;
-  }
-}
-
-
-
-bool gen_subtype_pxdi(std::ostream& os, const rpc_decl& d, const std::string& file_prefix) {
-  switch(d.ts_which) {
-    case rpc_decl::TS_STRUCT:
-      gen_struct_pxdi(os, *d.ts_struct, file_prefix, true);
-      return true;
-    case rpc_decl::TS_UNION:
-      gen_union_pxdi(os, *d.ts_union, file_prefix, true);
-      return true;
-  }
-  return false;
-}
-
-bool gen_subtype_pxd(std::ostream& os, const rpc_decl& d, const std::string& file_prefix) {
-
-  auto filename = strip_directory(file_prefix);
-
-  auto new_file_prefix = filename + "_" + nested_decl_names.back();
-  switch(d.ts_which) {
-    case rpc_decl::TS_STRUCT:
-      os << nl << "from " << filename << "_includes cimport " << c_typename_prefix << py_nested_decl_name_for_subtype_import() << endl;;
-      gen_struct_pxd(os, *d.ts_struct, new_file_prefix, true);
-      return true;
-    case rpc_decl::TS_UNION:
-      os << nl << "from " << filename << "_includes cimport " << c_typename_prefix << py_nested_decl_name_for_subtype_import() << endl;;
-      gen_union_pxd(os, *d.ts_union, new_file_prefix, true);
-      return true;
-  }
-  return false;
-}
-
-bool gen_subtype_pyx(std::ostream& os, const rpc_decl& d, const std::string& file_prefix) {
-  auto filename = strip_directory(file_prefix);
-  auto new_file_prefix = filename + "_" + nested_decl_names.back();
-  switch(d.ts_which) {
-    case rpc_decl::TS_STRUCT:
-      os << nl << "from " << filename << "_includes cimport " << c_typename_prefix << py_nested_decl_name_for_subtype_import() << endl;;
-      gen_struct_pyx(os, *d.ts_struct, new_file_prefix, true);
-      return true;
-    case rpc_decl::TS_UNION:
-      os << nl << "from " << filename << "_includes cimport " << c_typename_prefix << py_nested_decl_name_for_subtype_import() << endl;;
-      gen_union_pyx(os, *d.ts_union, new_file_prefix, true);
-      return true;
-  }
-  return false;
-}
-
-
-void gen_struct_pxdi(std::ostream& os, const rpc_struct& s, const std::string& file_prefix, bool subclass) {
-
-  string c_typename_str = "";
-  for (auto s : nested_decl_names) {
-    c_typename_str += c_typename_prefix + s + ".";
-  }
-
-  util_method_classnames.push_back(c_typename_str + c_typename_prefix + s.id);
-
-  if (!subclass) {
-      gen_extern_cdef(os, file_prefix);
-    ++nl;
-        gen_helper_assignment(os, c_typename_prefix + s.id);
-
-    os << nl << "cdef cppclass " << c_typename_prefix << s.id << " \"" << cppclass_type_string(s.id) << "\":";
-    ++nl;
-  } else {
-    os << nl << "cppclass " << c_typename_prefix << s.id << " \"" << s.id << "\":";
-    ++nl;
-  }
-  gen_ctors_pxdi(os, c_typename_prefix + s.id);
-
-
-  nested_decl_names.push_back(s.id);
-
-  for (const auto& decl : s.decls) {
-    gen_subtype_pxdi(os, decl, file_prefix);
-    auto prefix_use = c_typename_prefix;
-    if (is_native_type(decl)) { //TODO was d.type
-      prefix_use = "";
-    }
-    os << nl << prefix_use << py_type(decl, file_prefix)<< " " << decl.id;
-  }
-
-  nested_decl_names.pop_back();
-
-   os << endl;
-  --nl;
-  if (!subclass) {
-    --nl;
-  }
-
- 
-}
-
-void gen_struct_pxd(std::ostream& os, const rpc_struct& s, const std::string& file_prefix, bool subclass) {
-
-  std::set<string> clobbered_localnames;
-
-  nested_decl_names.push_back(s.id);
-
-  for (const auto & d : s.decls) {
-    auto status = gen_subtype_pxd(os, d, file_prefix);
-    if (status) {
-      clobbered_localnames.insert(d.id);
-    }
-  }
-
-  auto clobber_prefix = py_nested_decl_name();
-
-  nested_decl_names.pop_back();
-
-  auto mainclass_name = py_nested_decl_name() + s.id;
-
-  auto xdr_typename = c_typename_prefix + mainclass_name;
-  if (subclass) {
-    xdr_typename = c_typename_prefix + py_nested_decl_name_for_subtype_import() + "." + c_typename_prefix + s.id;
-  }
-
-  gen_pointer_class_pxd(os, mainclass_name, xdr_typename);
-
-  for (const auto & d : s.decls) {
-    auto cur_prefix = std::string("");
-    if (clobbered_localnames.find(d.id) != clobbered_localnames.end()) {
-      cur_prefix = clobber_prefix;
-    }
-    gen_var_access_methods_pxd(os, mainclass_name, d, cur_prefix, file_prefix);
-  }
-
-  end_gen_pointer_class(os);
-
-}
-
-void gen_struct_pyx(std::ostream& os, const rpc_struct& s, const std::string& file_prefix, bool subclass) {
-
-  std::set<string> clobbered_localnames;
-
-  nested_decl_names.push_back(s.id);
-
-  for (const auto & d: s.decls) {
-    auto status = gen_subtype_pyx(os, d, file_prefix);
-    if (status) {
-      clobbered_localnames.insert(d.id);
-    }
-  }
-
-  auto clobber_prefix = py_nested_decl_name();
-
-  nested_decl_names.pop_back();
-
-  auto mainclass_name = py_nested_decl_name() + s.id;
-
-  auto xdr_typename = c_typename_prefix + mainclass_name;
-  if (subclass) {
-    xdr_typename = c_typename_prefix + py_nested_decl_name_for_subtype_import() + "." + c_typename_prefix + s.id;
-  }
-
-  gen_pointer_class_pyx(os, s.id, xdr_typename);
-
-  for (const auto & d : s.decls) {
-
-    auto cur_prefix = std::string("");
-    if (clobbered_localnames.find(d.id) != clobbered_localnames.end()) {
-      cur_prefix = clobber_prefix;
-    }
-    gen_var_access_methods_pyx(os, mainclass_name, d, cur_prefix, file_prefix);
-  }
-
-  end_gen_pointer_class(os);
-
-  add_to_module_export(mainclass_name);
-
-}
-/*
-void gen_equals_struct_pyx(std::ostream& os, const rpc_struct& s, const std::string& classname, const std::string& xdr_typename = "") {
-  
-  auto clobber_prefix = py_nested_decl_name();
-
-  auto qualified_name = xdr_typename;
-  if (qualified_name == "") {
-      qualified_name = c_typename_prefix + clobber_prefix + classname;
-  }
-
-  auto clobbered_classname = clobber_prefix + classname;*/
-
-void gen_union_pxd(std::ostream& os, const rpc_union& u, const std::string& file_prefix, bool subclass) {
-
-
-  std::set<string> clobbered_localnames;
-
-  nested_decl_names.push_back(u.id);
-
-  for (const auto & ufield: u.fields) {
-    auto status = gen_subtype_pxd(os, ufield.decl, file_prefix);
-    if (status) {
-      clobbered_localnames.insert(ufield.decl.id);
-    }
-  }
-
-  auto clobber_prefix = py_nested_decl_name();
-
-  nested_decl_names.pop_back();
-
-  auto mainclass_name = py_nested_decl_name() + u.id;
-
-
-  auto xdr_typename = c_typename_prefix + mainclass_name;
-  if (subclass) {
-    xdr_typename = c_typename_prefix + py_nested_decl_name_for_subtype_import() + "." + c_typename_prefix + u.id;
-  }
-
-
-  gen_pointer_class_pxd(os, u.id, xdr_typename);
-
-  for (const auto& ufield : u.fields) {
-    auto field_type = py_type(ufield.decl, file_prefix);
-    if (ufield.decl.type == "void") {
-      continue;
-    }
-
-    auto cur_prefix = std::string("");
-    if (clobbered_localnames.find(ufield.decl.id) != clobbered_localnames.end()) {
-      cur_prefix = clobber_prefix;
-    }
-    gen_union_access_methods_pxd(os, mainclass_name, ufield.decl, cur_prefix, file_prefix);
-  }
-
-  string tagtype = u.tagtype;
-
-  if (is_native_type(tagtype)) {
-    tagtype = tagtype + "_wrapper";
-  }
-
-
-  os << nl << "cdef set_" << u.tagid << "(" << mainclass_name << " self, " << tagtype << " value)";
-
-  end_gen_pointer_class(os);
-}
-
-void gen_union_pyx(std::ostream& os, const rpc_union& u, const std::string& file_prefix, bool subclass) {
-
-  std::set<string> clobbered_localnames;
-
-  nested_decl_names.push_back(u.id);
-
-  for (const auto & ufield: u.fields) {
-    auto status = gen_subtype_pyx(os, ufield.decl, file_prefix);
-    if (status) {
-      clobbered_localnames.insert(ufield.decl.id);
-    }
-  }
-
-  auto clobber_prefix = py_nested_decl_name();
-
-  nested_decl_names.pop_back();
-
-  auto mainclass_name = py_nested_decl_name() + u.id;
-
-  auto xdr_typename = c_typename_prefix + mainclass_name;
-  if (subclass) {
-    xdr_typename = c_typename_prefix + py_nested_decl_name_for_subtype_import() + "." + c_typename_prefix + u.id;
-  }
-
-  gen_pointer_class_pyx(os, u.id, xdr_typename);
-
-  for (const auto& ufield : u.fields) {
-    auto field_type = py_type(ufield.decl, file_prefix);
-    if (ufield.decl.type == "void") {
-      continue;
-    }
-
-    auto cur_prefix = std::string("");
-    if (clobbered_localnames.find(ufield.decl.id) != clobbered_localnames.end()) {
-      cur_prefix = clobber_prefix;
-    }
-    gen_union_access_methods_pyx(os, mainclass_name, ufield.decl, cur_prefix, file_prefix);
-  }
-
-  string tagtype = u.tagtype;
-
-  if (is_native_type(tagtype)) {
-    tagtype = tagtype + "_wrapper";
-  }
-
-  os << nl << "@property"
-     << nl << "def " << u.tagid << "(self):";
-     ++nl;
-     gen_null_check_pyx(os);
-     os << nl << "return " << tagtype << "(deref(self.ptr)." << u.tagid << "())";
-     --nl;
-
-  os << nl << "cdef set_" << u.tagid << "(" << mainclass_name << " self, " << tagtype << " value):";
-    ++nl;
-    gen_null_check_pyx(os);
-    gen_null_check_pyx(os, "value");
-    os << nl << "deref(self.ptr)." << u.tagid << "(value.get_xdr())";
-    --nl;
-
-  os << nl << "@"<< u.tagid << ".setter"
-    << nl << "def " << u.tagid << "(self, value):";
-    ++nl;
-    os << nl << "self.set_" << u.tagid << "(" << tagtype << "(value))";
-    --nl;
-    /*
-    @property
-  def type(self):
-    self.null_check()
-    return OperationType(deref(self.ptr).type())
-
-  cdef set_type(Operation__body_t self, OperationType other):
-    self.null_check()
-    other.null_check()
-    deref(self.ptr).type(other.get_xdr())
-
-  @type.setter
-  def type(self, value):
-    self.null_check()
-    self.set_type(OperationType(value))
-
-  */
-
-  end_gen_pointer_class(os);
-
-  add_to_module_export(mainclass_name);
-
-}
-
-
-void gen_union_pxdi(std::ostream& os, const rpc_union& u, const std::string& file_prefix, bool subclass) {
-
-  gen_helper_assignment(os, c_typename_prefix + u.id);
-
-
-  string c_typename_str = "";
-  for (auto s : nested_decl_names) {
-    c_typename_str += c_typename_prefix + s + ".";
-  }
-
-  util_method_classnames.push_back(c_typename_str + c_typename_prefix + u.id);
-
-
-  if (!subclass) {
-    gen_extern_cdef(os, file_prefix);
-    ++nl;
-    os << nl << "cdef cppclass " << c_typename_prefix << u.id << " \"" << cppclass_type_string(u.id) << "\":";
-    ++nl;
-  } else {
-    os << nl << "cppclass " << c_typename_prefix << u.id << " \"" << u.id << "\":";
-    ++nl;
-  }
-
-
-  gen_ctors_pxdi(os, c_typename_prefix + u.id);
-
-
-  nested_decl_names.push_back(u.id);
-
-  for (const auto &ufield : u.fields) {
-    auto field_type = py_type(ufield.decl, file_prefix);
-    if (ufield.decl.type == "void") {
-      continue;
-    }
-    gen_subtype_pxdi(os, ufield.decl, file_prefix);
-    os << nl << c_typename_prefix << field_type << "& " << ufield.decl.id << "() except +";
-    os << nl << "void pxdi_set_" << ufield.decl.id << "(const " << c_typename_prefix << field_type << "&) except +";
-  }
-
-  nested_decl_names.pop_back();
-
-  auto tagtype = py_typename_native(u.tagtype);
-  if (!is_native_type(u.tagtype)) {
-    tagtype = c_typename_prefix + tagtype;
-  }
-
-  os << nl << tagtype << " " << u.tagid << "()"
-     << nl << c_typename_prefix << u.id << "& " << u.tagid << "(" << tagtype << ")";
-
-  --nl;
-  if (!subclass) {
-    --nl;
-  }
-
-}
-
-
-void gen_typedef_pxdi(std::ostream& os, const rpc_decl& d, const std::string& file_prefix) {
-
-  auto py_name = py_type(d, file_prefix);
-  auto xdr_name = xdr_type(d);
-
-  auto underlying_t_prefix = c_typename_prefix;
-  if (is_native_type(d.type)) { 
-    underlying_t_prefix = "";
-  }
-  
-  os << nl << "ctypedef " << underlying_t_prefix << py_name << " " << c_typename_prefix << d.id << endl;
-  //util_method_classnames.push_back(c_typename_prefix + d.id);
-}
-
-void gen_typedef_pxd(std::ostream& os, const rpc_decl& d, const std::string& file_prefix) {
-
-  auto py_name = py_type(d, file_prefix);
-  auto xdr_name = xdr_type(d);
-
-  if (is_native_type(d.type)) {
-    gen_native_type_wrapper_pxd(os, d.type, file_prefix);
-    py_name += "_wrapper_" + strip_directory(file_prefix);
-  }
-
-  os << nl << "cdef class " << d.id << "(" << py_name << "):";
-  ++nl;
-    gen_base_extensionclass_from_ptr_method_pxd(os, d.id, py_name, file_prefix);
-  --nl;
-
-  os << endl;
-}
-
-void gen_typedef_pyx(std::ostream& os, const rpc_decl& d, const std::string& file_prefix) {
-
-  auto py_name = py_type(d, file_prefix);
-  auto xdr_name = xdr_type(d);
-  
-  //if (needs_flattened_declaration(d)) {
-  //  gen_flattened_decl_pyx(os, d, file_prefix);
-  //}
-  if (is_native_type(d.type)) {
-    gen_native_type_wrapper_pyx(os, d.type, file_prefix);
-    py_name += "_wrapper_" + strip_directory(file_prefix);
-  }
-  os << nl << "cdef class " << d.id << "(" << py_name << "):";
-  ++nl;
-    gen_base_extensionclass_from_ptr_method_pyx(os, d.id, py_name, file_prefix);
-  --nl;
-
-  os << endl;
-
-  add_to_module_export(d.id);
-}
-
-std::string get_srpc_client_type_string(const rpc_vers& version) {
-  return std::string("::xdr::srpc_client<") + cppclass_type_string(version.id) + ">";
-}
-
-std::string get_srpc_client_flattened_pyname(const rpc_vers& version) {
-  return std::string("xdr_srpc_client_") + flatten_namespaces(cppclass_type_string(version.id));
-}
-
-std::string get_srpc_obj_type_string(const rpc_vers& version) {
-  return cppclass_type_string(version.id);
-}
-
-std::string get_srpc_obj_flattened_pyname(const rpc_vers& version) {
-  return flatten_namespaces(cppclass_type_string(version.id));
-}
-
-void gen_srpc_client_method_pxdi(std::ostream& os, const rpc_proc& proc) {
-
-  std::string out_type = proc.res;
-  if (proc.res != "void") {
-    out_type = std::string("unique_ptr[") + c_typename_prefix + proc.res + "]";
-  }
-  os << nl << out_type << " " << proc.id << "(";
-
-  bool first = true;
-  for (auto& arg : proc.arg) {
-    if (!first) {
-      os << ", ";
-    }
-    first = false;
-    os << c_typename_prefix << arg;
-  }
-  os << ")";
-}
-
-void gen_srpc_client_method_pxd(std::ostream& os, const rpc_proc& proc) {
-  std::string out_type = proc.res;
-  if (proc.res != "void") {
-    out_type = std::string("unique_ptr[") + c_typename_prefix + proc.res + "] "; // extra space at end
-  } else {
-    out_type = "";
-  }
-
-  os << nl << "cdef " << out_type << "_" << proc.id << "(self";
-
-  for (size_t i = 0; i < proc.arg.size(); i++) {
-    os << ", "  << proc.arg[i] << " arg" << i;
-  }
-  os << ")";
-}
-
-void gen_srpc_client_method_pyx(std::ostream& os, const rpc_proc& proc) {
-  std::string out_type = proc.res;
-  bool has_out = false;
-  if (proc.res != "void") {
-    out_type = std::string("unique_ptr[") + c_typename_prefix + proc.res + "] "; // extra space at end
-    has_out = true;
-  } else {
-    out_type = "";
-  }
-
-  os << nl << "cdef " << out_type << "_" << proc.id << "(self";
-
-  for (size_t i = 0; i < proc.arg.size(); i++) {
-    os << ", "  << proc.arg[i] << " arg" << i;
-  }
-  os << "):";
-  ++nl;
-    gen_null_check_pyx(os);
-    if (has_out) {
-      os << nl << "return deref(self.ptr)." << proc.id << "(";
-    } else {
-      os << nl << "deref(self.ptr)." << proc.id << "(";
-    }
-    for (size_t i = 0; i < proc.arg.size(); i++) {
-      if (i > 0) {
-        os << ", ";
-      }
-      os << "arg" << i << ".get_xdr()";
-    }
-    os << ")";
-  --nl;
-
-  os << nl << "def " << proc.id << "(self";
-  for (size_t i = 0; i < proc.arg.size(); i++) {
-    os << ", arg" << i;
-  }
-  os << "):";
-  ++nl;
-    if (has_out) {
-
-      os << nl << "return " << proc.res << ".from_ptr(";
-    } else {
-      os << nl;
-    }
-    os << "self._" << proc.id << "(";
-    //function args
-    for (size_t i = 0; i < proc.arg.size(); i++) {
-      if (i > 0) {
-        os << ", ";
-      }
-      os << "arg" << i;
-    }
-    os << ")";
-    if (has_out) {
-      os << ".release(), True)";
-    }
-  --nl;
-
-}
-
-void gen_srpc_client_pyx(std::ostream& os, const rpc_vers& version) {
-  auto xdr_typename = c_typename_prefix + get_srpc_client_flattened_pyname(version);
-
-  gen_pointer_class_pyx(os, version.id, xdr_typename, false, "int socketfd", "socketfd");
-
-  for (auto& proc : version.procs) {
-    gen_srpc_client_method_pyx(os, proc);
-  }
-  end_gen_pointer_class(os);
-
-  add_to_module_export(version.id);
-}
-
-
-void gen_srpc_client_pxd(std::ostream& os, const rpc_vers& version) {
-  auto xdr_typename = c_typename_prefix + get_srpc_client_flattened_pyname(version);
-
-  gen_pointer_class_pxd(os, version.id, xdr_typename, false, "int");
-
-  for (auto& proc : version.procs) {
-    gen_srpc_client_method_pxd(os, proc);
-  }
-  end_gen_pointer_class(os);
-}
-
-void add_extern_empty_cc_import_pxdi(std::ostream& os, const std::string import_filename) {
-  os << nl << "cdef extern from \"" << import_filename << "\":";
-  os << nl << "  pass";
-}
-
-void gen_srpc_client_pxdi(std::ostream& os, const rpc_vers& version) {
-  auto xdr_name = get_srpc_client_type_string(version);
-  auto py_name = get_srpc_client_flattened_pyname(version);
-
-  gen_extern_cdef(os, file_prefix);
-  ++nl;
-    os << nl << "cdef cppclass " << c_typename_prefix << get_srpc_obj_flattened_pyname(version) << " \"" << get_srpc_obj_type_string(version) << "\":";
-    os << nl << "  pass";
-  --nl;
-  add_extern_empty_cc_import_pxdi(os, "<xdrpp/srpc.cc>");
-  add_extern_empty_cc_import_pxdi(os, "<xdrpp/printer.cc>");
-  add_extern_empty_cc_import_pxdi(os, "<xdrpp/rpc_msg.cc>");
-  add_extern_empty_cc_import_pxdi(os, "<xdrpp/server.cc>");
-  add_extern_empty_cc_import_pxdi(os, "<xdrpp/msgsock.cc>");
-  add_extern_empty_cc_import_pxdi(os, "<xdrpp/socket.cc>");
-  // this won't work right on windows
-  add_extern_empty_cc_import_pxdi(os, "<xdrpp/socket_unix.cc>");
-
-  add_extern_empty_cc_import_pxdi(os, "<xdrpp/pollset.cc>");
-
-  os << nl << "cdef extern from \"<xdrpp/srpc.h>\" namespace \"::xdr\":";
-
-  ++nl;
-    os << nl << "cdef cppclass " << c_typename_prefix << py_name << " \"" << xdr_name << "\":";
-
-    ++nl;
-      os << nl << c_typename_prefix << py_name << "(int) except +";
-      os << nl << c_typename_prefix << py_name << "() except +";
-      os << nl << c_typename_prefix << py_name << "(const " << c_typename_prefix << py_name << "&) except +";
-
-      for (auto& proc : version.procs) {
-        gen_srpc_client_method_pxdi(os, proc);
-      }
-    --nl;
-  --nl;
-}
-
-void gen_srpc_client_pyx(std::ostream& os, const rpc_program& program) {
-  for (auto& vers : program.vers) {
-    gen_srpc_client_pyx(os, vers);
-  }
-}
-
-void gen_srpc_client_pxd(std::ostream& os, const rpc_program& program) {
-  for (auto& vers : program.vers) {
-    gen_srpc_client_pxd(os, vers);
-  }
-}
-
-void gen_srpc_client_pxdi(std::ostream& os, const rpc_program& program) {
-  for (auto& vers : program.vers) {
-    gen_srpc_client_pxdi(os, vers);
-  }
-}
-
-
-
-
-} /* namespace <noname> */
-
-void gen_header_common(std::ostream& os) {
-    os << "# distutils: language = c++" <<endl
-     << "# cython: language_level = 3" <<endl
-     << endl;
-}
-
-void gen_header_pxdi(std::ostream& os) {
-  gen_header_common(os);
-
-  os << "from libc.stdint cimport *" << endl
-     << "from libcpp cimport bool" << endl
-     << "from libcpp.memory cimport *" << endl;
-}
-
-void gen_header_pyx(std::ostream& os) {
-  gen_header_common(os);
-
-  os << "from libcpp cimport bool" << endl
-     << "from libc.stdint cimport *" << endl
-     << "from libcpp.string cimport *" << endl
-     << "from libcpp.memory cimport *" << endl
-     << "from cython.operator cimport dereference as deref" << endl
-     << "from cython.operator cimport address as addr" << endl;
-}
-
-void gen_header_pxd(std::ostream& os) {
-  gen_header_common(os);
-
-  os << "from libcpp cimport bool" << endl
-     << "from libc.stdint cimport *" << endl
-     << "from libcpp.string cimport *" << endl
-     << "from libcpp.memory cimport *" << endl;
-
-}
-
-
-
-void gen_total_flattened_decls_pxd(std::ostream& os, const std::string& file_prefix) {
-  for (const auto &s : symlist) {
-    switch(s.type) {
-      case rpc_sym::TYPEDEF:
-        gen_flattened_decls_pxd(os, *s.stypedef, file_prefix);
-        break;
-      case rpc_sym::UNION:
-        gen_flattened_decls_pxd(os, *s.sunion, file_prefix);
-        break;
-      case rpc_sym::STRUCT:
-        gen_flattened_decls_pxd(os, *s.sstruct, file_prefix);
-        break;
-      case rpc_sym::CONST:
-        gen_constant_pxd(os, *s.sconst, file_prefix);
-        break;
-      case rpc_sym::NAMESPACE:
-        namespaces.push_back(*s.sliteral);
-        break;
-      case rpc_sym::CLOSEBRACE:
-        namespaces.pop_back();
-        break;
-      case rpc_sym::LITERAL:
-        os << *s.sliteral << endl;
-        break;
-      default:
-        break; 
-    }
-  }
-}
-
-void gen_total_flattened_decls_pyx(std::ostream& os, const std::string& file_prefix) {
-  for (const auto &s : symlist) {
-    switch(s.type) {
-      case rpc_sym::TYPEDEF:
-        gen_flattened_decls_pyx(os, *s.stypedef, file_prefix);
-        break;
-      case rpc_sym::UNION:
-        gen_flattened_decls_pyx(os, *s.sunion, file_prefix);
-        break;
-      case rpc_sym::STRUCT:
-        gen_flattened_decls_pyx(os, *s.sstruct, file_prefix);
-        break;
-      case rpc_sym::CONST:
-        gen_constant_pyx(os, *s.sconst, file_prefix);
-        break;
-      case rpc_sym::NAMESPACE:
-        namespaces.push_back(*s.sliteral);
-        break;
-      case rpc_sym::CLOSEBRACE:
-        namespaces.pop_back();
-        break;
-      case rpc_sym::LITERAL:
-        os << *s.sliteral << endl;
-        break;
-      default:
-        break; 
-    }
-  }
-}
-
-void gen_total_flattened_decls_pxdi(std::ostream& os, const std::string& file_prefix) {
-  for (const auto &s : symlist) {
-    switch(s.type) {
-      case rpc_sym::TYPEDEF:
-        gen_flattened_decls_pxdi(os, *s.stypedef, file_prefix);
-        break;
-      case rpc_sym::UNION:
-        gen_flattened_decls_pxdi(os, *s.sunion, file_prefix);
-        break;
-      case rpc_sym::STRUCT:
-        gen_flattened_decls_pxdi(os, *s.sstruct, file_prefix);
-        break;
-      case rpc_sym::CONST:
-        gen_constant_pxdi(os, *s.sconst, file_prefix);
-        break;
-      case rpc_sym::NAMESPACE:
-        namespaces.push_back(*s.sliteral);
-        break;
-      case rpc_sym::CLOSEBRACE:
-        namespaces.pop_back();
-        break;
-      case rpc_sym::LITERAL:
-        os << *s.sliteral << endl;
-        break;
-      default:
-        break; 
-    }
-  }
-}
-
-string parse_included_filename(string literal) {
-  if (literal.find("#include") != 0) {
-    std::printf("can't parse this include statement");
-    return "";
-  }
-  auto dot_idx = literal.find_last_of(".");
-  auto slash_idx = literal.find_last_of("/");
-  if (slash_idx == string::npos) {
-    slash_idx = 0;
-  }
-
-  if (dot_idx == string::npos) {
-    std::printf("no dot, can't parse");
-    return "";
-  }
-  return literal.substr(slash_idx + 1, dot_idx - slash_idx - 1);
-}
-
-void gen_pxdi_util_methods(std::ostream& os) {
-  os << nl << "cdef extern from \"<xdrpp/marshal.cc>\":"
-     << nl << "  pass";
-<<<<<<< HEAD
-  os << nl << "cdef extern from <xdrpy_utils.h>:";
-=======
-
-  os << nl << "cdef extern from \"<xdrpp/xdrpy_utils.h>\":";
->>>>>>> f4d6e0b0
-  ++nl;
-    for (auto& s : util_method_classnames) {
-      os << nl << "cdef int load_xdr_from_file(" << s << "& output, const char* filename)";
-      os << nl << "cdef int save_xdr_to_file(" << s << "& output, const char* filename)";
-    }
-  --nl;
-
-  /*os << nl << "cdef extern from \"<xdrpp/srpc.cc\":"
-     << nl << "  pass";
-  os << nl << "cdef extern from \"<xdrpp/srpc.h\":";
-  ++nl;
-    for (auto &s : srpc_client_classes) {
-      os << nl << "cdef cppclass "
-    }*/
-}
-
-void gen_pxdi(std::ostream& os)
-{
-  gen_header_pxdi(os);
-  gen_total_flattened_decls_pxdi(os, file_prefix);
-
-  for (const auto &s : symlist) {
-    switch(s.type) {
-      case rpc_sym::TYPEDEF:
-        gen_typedef_pxdi(os, *s.stypedef, file_prefix);
-        break;
-      case rpc_sym::ENUM:
-        gen_enum_pxdi(os, *s.senum, file_prefix);
-        break;
-      case rpc_sym::STRUCT:
-        gen_struct_pxdi(os, *s.sstruct, file_prefix);
-        break;
-      case rpc_sym::UNION:
-        gen_union_pxdi(os, *s.sunion, file_prefix);
-        break;
-      case rpc_sym::PROGRAM:
-        gen_srpc_client_pxdi(os, *s.sprogram);
-        break;
-      case rpc_sym::NAMESPACE:
-        namespaces.push_back(*s.sliteral);
-        break;
-      case rpc_sym::CLOSEBRACE:
-        namespaces.pop_back();
-        break;
-      default:
-        break; 
-    }
-  }
-
-  gen_pxdi_util_methods(os);
-}
-
-
-void gen_pxd(std::ostream& os)
-{
-	gen_header_pxd(os);
-  
-  gen_native_type_wrapper_pxd(os, "uint8_t", file_prefix);
-  gen_native_type_wrapper_pxd(os, "char", file_prefix);
-  gen_native_type_wrapper_pxd(os, "float", file_prefix);
-
-  //os << nl << "from " << file_prefix << "_includes cimport *" << endl;
-
-  //os << nl << "cimport " << file_prefix << "_includes as " << import_qualifier;
-
-  gen_total_flattened_decls_pxd(os, file_prefix);
-
-	for (const auto &s : symlist) {
-		switch(s.type) {
-			case rpc_sym::TYPEDEF:
-        gen_typedef_pxd(os, *s.stypedef, file_prefix);
-				break;
-      case rpc_sym::ENUM:
-        gen_enum_pxd(os, *s.senum, file_prefix);
-        break;
-      case rpc_sym::STRUCT:
-        gen_struct_pxd(os, *s.sstruct, file_prefix);
-        break;
-      case rpc_sym::UNION:
-        gen_union_pxd(os, *s.sunion, file_prefix);
-        break;
-      case rpc_sym::PROGRAM:
-        gen_srpc_client_pxd(os, *s.sprogram);
-        break;
-      case rpc_sym::NAMESPACE:
-        namespaces.push_back(*s.sliteral);
-        break;
-      case rpc_sym::CLOSEBRACE:
-        namespaces.pop_back();
-        break;
-			default:
-				break; 
-		}
-	}
-}
-
-
-
-void gen_pyx(std::ostream& os) {
-  gen_header_pyx(os);
-  os << "# sketchy hack" << endl;
-
-  //os << nl << "cimport " << file_prefix << "_includes as " << file_prefix << endl;
-
-  gen_native_type_wrapper_pyx(os, "uint8_t", file_prefix);
-  gen_native_type_wrapper_pyx(os, "char", file_prefix);
-  gen_native_type_wrapper_pyx(os, "float", file_prefix);
-
-  gen_total_flattened_decls_pyx(os, file_prefix);
-
-
-  for (const auto &s : symlist) {
-    switch(s.type) {
-      case rpc_sym::TYPEDEF:
-        gen_typedef_pyx(os, *s.stypedef, file_prefix);
-        break;
-      case rpc_sym::ENUM:
-        gen_enum_pyx(os, *s.senum, file_prefix);
-        break;
-      case rpc_sym::STRUCT:
-        gen_struct_pyx(os, *s.sstruct, file_prefix);
-        break;
-      case rpc_sym::UNION:
-        gen_union_pyx(os, *s.sunion, file_prefix);
-        break;
-      case rpc_sym::CONST:
-        gen_constant_pyx(os, *s.sconst, file_prefix);
-        break;
-      case rpc_sym::PROGRAM:
-        gen_srpc_client_pyx(os, *s.sprogram);
-        break;
-      case rpc_sym::NAMESPACE:
-        namespaces.push_back(*s.sliteral);
-        break;
-      case rpc_sym::CLOSEBRACE:
-        namespaces.pop_back();
-        break;
-    }
-  }
-
-  if (export_modules != "") {
-    os << "__all__ = " << export_modules << "]";
-  }
-}
+
+
+#include <sstream>
+#include <utility>
+#include <set>
+
+#include "xdrc_internal.h"
+
+using std::endl;
+
+
+
+
+namespace {
+
+indenter nl;
+vec<string> scope;
+vec<string> namespaces;
+vec<string> nested_decl_names;
+
+std::string c_typename_prefix = "c_";
+
+std::string import_qualifier = "bleh";
+
+std::set<string> generated_flattened_types;
+
+std::unordered_map<string, string> xdr_type_map = {
+  {"unsigned", "uint32_t"},
+  {"int", "int32_t"},
+  {"unsigned hyper", "uint64_t"},
+  {"hyper", "int64_t"},
+  {"opaque", "uint8_t"},
+  {"float", "float"},
+  {"uint8_t", "uint8_t"},
+  {"char", "char"}
+
+};
+
+std::set<string> stdint_types = {
+  "uint8_t",
+  "int32_t",
+  "uint32_t",
+  "int64_t",
+  "uint64_t",
+};
+
+std::unordered_map<string, string> xdr_native_types = {
+  {"unsigned", "uint32_t_wrapper"},
+  {"int", "int32_t_wrapper"},
+  {"unsigned hyper", "uint64_t_wrapper"},
+  {"hyper", "int64_t_wrapper"},
+  {"float", "float_wrapper"},
+  {"uint8_t", "uint8_t_wrapper"},
+  {"char", "char_wrapper"}
+};
+
+std::unordered_map<string, string> py_base_types = {
+  {"unsigned", "int"},
+  {"int", "int"},
+  {"unsigned hyper", "int"},
+  {"hyper", "int"},
+  {"float", "float"},
+  {"uint8_t", "int"},
+  {"char", "int"},
+};
+
+//std::unordered_map<string, string> xdr_float_types = {
+ // {"float", "float_wrapper"},
+//};
+
+std::unordered_map<string, string> constants_map;
+
+std::string export_modules;
+
+vec<string> util_method_classnames;
+
+string
+map_type(const string &s)
+{
+  auto t = xdr_type_map.find(s);
+  if (t == xdr_type_map.end())
+    return s;
+  return t->second;
+}
+
+
+string py_nested_decl_name()
+{
+  auto out = string("");
+  for (auto& scope : nested_decl_names) {
+      out += scope + string("_");
+  }
+  return out;
+}
+//bool is_int_type(const string &s) {
+//  return xdr_int_types.find(s) != xdr_int_types.end();
+//}
+
+//bool is_float_type(const string& s) {
+//  return xdr_float_types.find(s) != xdr_float_types.end();
+//}
+
+
+
+bool is_native_type(const string& raw_typename) {
+  return xdr_native_types.find(raw_typename) != xdr_native_types.end();//is_int_type(raw_typename) || is_float_type(raw_typename);
+}
+
+bool is_native_type(const rpc_decl& decl) {
+  if (decl.qual != rpc_decl::SCALAR) {
+    return false;
+  }
+  return is_native_type(decl.type);
+}
+
+string xdr_native_typename(const string& classname, const string& filename) {
+  return xdr_native_types.at(classname) + "_" + filename;
+}
+
+void gen_null_check_pyx(std::ostream& os, const string& var = "self") {
+  os << nl << var << ".null_check()";
+}
+
+void gen_general_from_ptr_pyx(std::ostream& os, const string& classname, const string& qualified_name) {
+
+  auto clobbered_classname = py_nested_decl_name() + classname;
+  os << nl << "@staticmethod";
+
+  os << nl << "cdef " << clobbered_classname << " from_ptr(" << qualified_name << "* ptr, bool ownership = False):";
+  ++nl;
+  os << nl << "cdef " << clobbered_classname << " output = " << clobbered_classname << ".__new__(" << clobbered_classname << ")"
+     << nl << "output.ptr = ptr"
+     << nl << "output.ownership = ownership"
+     << nl << "return output" << endl;
+  --nl;
+}
+
+void gen_general_from_ptr_pxd(std::ostream& os, const string& classname, const string& qualified_name) {
+//  auto qualified_name = c_typename_prefix + py_nested_decl_name() + classname;
+  auto clobbered_classname = py_nested_decl_name() + classname;
+
+  os << nl << "@staticmethod";
+  os << nl << "cdef " << clobbered_classname << " from_ptr(" << qualified_name << "* ptr, bool ownership = *)";
+}
+
+
+void gen_base_native_from_ptr_method_pyx(std::ostream& os, const string& classname, const string &filename) {
+  os << nl << "@staticmethod";
+  os << nl << "cdef " << xdr_native_typename(classname, filename) << " from_ptr(" << xdr_type_map.at(classname) + "* ptr, bool ownership = False):";
+  ++nl;
+    os << nl << "return " << xdr_native_typename(classname, filename) << "(deref(ptr))";
+  --nl;
+
+  os << nl << "cdef void null_check(" << xdr_native_typename(classname, filename)<< " self):";
+  ++nl;
+    os << nl << "pass";
+  --nl;
+
+  if (classname == "char") {
+    os << nl << "cdef char get_xdr(" << xdr_native_typename(classname, filename) << " self):";
+    ++nl;
+      os << nl << "return <char> (self)";
+    --nl;
+  } else {
+    os << nl << "cdef " <<  xdr_type_map.at(classname) << " get_xdr(" << xdr_native_typename(classname, filename) << " self):";
+    ++nl;
+      os << nl << "return self";
+    --nl;
+  }
+}
+
+void gen_base_native_from_ptr_method_pxd(std::ostream& os, const string& classname, const string &filename) {
+  os << nl << "@staticmethod";
+  os << nl << "cdef " << xdr_native_typename(classname, filename) << " from_ptr(" << xdr_type_map.at(classname) << "* ptr, bool ownership = *)";
+  os << nl << "cdef void null_check(" << xdr_native_typename(classname, filename)<< " self)";
+  os << nl << "cdef " << xdr_type_map.at(classname) << " get_xdr(" << xdr_native_typename(classname, filename) << " self)";
+}
+
+
+void gen_base_extensionclass_from_ptr_method_pyx(std::ostream& os, const string& new_classname, const string& extends_classname, const string& file_prefix) {
+
+  os << nl << "@staticmethod";
+  os << nl << "cdef " << new_classname << " from_ptr(" << c_typename_prefix + new_classname + "* ptr, bool ownership = False):";
+  ++nl;
+    //os << nl << "cdef " << extends_classname " * base = " << extends_classname << ".from_ptr(ptr, ownership)"
+     //  << nl << ""
+    os << nl << "return "<< new_classname << "(" << extends_classname << ".from_ptr(ptr, ownership))" << endl;
+  --nl;
+}
+
+void gen_base_extensionclass_from_ptr_method_pxd(std::ostream& os, const string& new_classname, const string& extends_classname, const string& file_prefix) {
+  os << nl << "@staticmethod";
+  os << nl << "cdef " << new_classname << " from_ptr(" << c_typename_prefix << new_classname + "* ptr, bool ownership = *)";
+}
+
+
+void gen_native_decl_pyx(std::ostream& os, const string& classname, const string& filename) {
+  os << nl << "cdef class " << xdr_native_typename(classname, filename) << "(" << py_base_types.at(classname) << "):";
+  ++nl;
+    gen_base_native_from_ptr_method_pyx(os, classname, filename);
+  --nl;
+  os << endl;
+}
+
+void gen_native_decl_pxd(std::ostream& os, const string& classname, const string& filename) {
+  os << nl << "cdef class " << xdr_native_typename(classname, filename) << "(" << py_base_types.at(classname) << "):";
+  ++nl;
+    gen_base_native_from_ptr_method_pxd(os, classname, filename);
+  --nl;
+  os << endl;
+}
+
+string
+cur_ns()
+{
+  string out;
+  for (const auto &ns : namespaces) {
+    if (ns != "") {
+      out += string("::") + ns;
+    }
+  }
+  return out.empty() ? "::" : out;
+}
+
+string cur_flat_ns() {
+  string out;
+  for (const auto &ns : namespaces)
+    out += string("_") + ns;
+  return out.empty() ? "_" : out;
+}
+
+
+string flatten_namespaces(string input) {
+  while (true) {
+    auto idx = input.find("::");
+    if (idx == string::npos) {
+      return input;
+    }
+    if (idx == 0) {
+      input = input.substr(2);
+    } else {
+      input.replace(idx, 2, "_");
+    }
+  }
+}
+
+string
+xdr_type(const rpc_decl &d)
+{
+  string type = map_type(d.type);
+
+  auto bound_name = string(d.bound);
+  while (bound_name.find("::") == 0) {
+    bound_name = bound_name.substr(2);
+  }
+
+  if (constants_map.find(bound_name) != constants_map.end()) {
+    string ns = cur_ns();
+    if (ns != "::") {
+      bound_name = cur_ns() + string("::") + bound_name;
+    } else {
+      bound_name = string("::") + bound_name;
+    }
+  }
+
+  if (d.type == "string")
+    return string("xdr::xstring<") + bound_name + ">";
+  if (d.type == "opaque")
+    switch (d.qual) {
+    case rpc_decl::ARRAY:
+      return string("xdr::opaque_array<") + bound_name + ">";
+    case rpc_decl::VEC:
+      return string("xdr::opaque_vec<") + bound_name + ">";
+    default:
+      assert(!"bad opaque qualifier");
+    }
+
+  auto type_name = type;
+
+  while (type_name.find("::") == 0) {
+    type_name = type_name.substr(2);
+  }
+
+  if (!is_native_type(type_name)) {
+    auto ns = cur_ns();
+    if (ns != "::") {
+      type_name = ns + "::" + type_name;
+    } else {
+      type_name = "::" + type_name;
+    }
+  }
+
+  switch (d.qual) {
+  case rpc_decl::PTR:
+    return string("xdr::pointer<") + type_name + ">";
+  case rpc_decl::ARRAY:
+    return string("xdr::xarray<") + type_name + "," + bound_name + ">";
+  case rpc_decl::VEC:
+    return string("xdr::xvector<") + type_name +
+      (d.bound.empty() ? ">" : string(",") + bound_name + ">");
+  default:
+    return type;
+  }
+}
+
+
+string 
+cppclass_type_string(const string& t) {
+  //return t;
+  auto out = cur_ns();
+  if (namespaces.empty()) {
+    out = string("");
+  }
+  if (nested_decl_names.size()) {
+    for (auto &n : nested_decl_names) {
+      out += string("::") + n;
+    }
+  }
+  return out + "::" + t;
+}
+
+bool needs_flattened_declaration(const rpc_decl &d) {
+  string type = map_type(d.type);
+  if (type == "string") return true;
+  if (d.type == "opaque") return true;
+  switch(d.qual) {
+    case rpc_decl::ARRAY:
+    case rpc_decl::VEC:
+    case rpc_decl::PTR:
+      return true;
+  }
+  return false;
+}
+
+bool needs_subtype_declaration(const rpc_decl &d) {
+  switch (d.ts_which) {
+    case rpc_decl::TS_ENUM:
+    case rpc_decl::TS_STRUCT:
+    case rpc_decl::TS_UNION:
+      return true;
+  }
+  return false;
+}
+
+string py_qualifier(const string& type) {
+  string out = string("");
+
+  if (is_native_type(type)) {
+    return map_type(type);
+  }
+
+  if (stdint_types.find(type) != stdint_types.end()) {
+    return type;
+  }
+
+  string raw_name = map_type(type);
+
+  while(true) {
+    auto idx = raw_name.find("::");
+    if (idx == string::npos) {
+      break;
+    }
+
+    string containerclass = raw_name.substr(0, idx);
+    raw_name = raw_name.substr(idx+2);
+    if (containerclass == "") continue;
+    out += c_typename_prefix + containerclass + ".";
+  }
+  return out + c_typename_prefix + raw_name;
+}
+
+string py_type(const rpc_decl &d, const string& file_prefix)
+{
+  string type = map_type(d.type);
+
+  auto filename = strip_directory(file_prefix);
+
+  if (d.type == "string")
+    return string("xdr_xstring_") + d.bound + "_"+ filename;
+  if (d.type == "opaque")
+    switch (d.qual) {
+    case rpc_decl::ARRAY:
+      return string("xdr_opaque_array_") + d.bound + "_" + filename;
+    case rpc_decl::VEC:
+      return string("xdr_opaque_vec_") + d.bound + "_" + filename;
+    default:
+      assert(!"bad opaque qualifier");
+    }
+
+  type = flatten_namespaces(type);
+
+  switch (d.qual) {
+  case rpc_decl::PTR:
+    return string("xdr_pointer_") + type + "_" + filename;
+  case rpc_decl::ARRAY:
+    return string("xdr_xarray_") + type + "_" + d.bound + "_" + filename;
+  case rpc_decl::VEC:
+    return string("xdr_xvector_") + type +
+      (d.bound.empty() ? "" : string("_") + d.bound) + "_" + filename;
+  default:
+    return type;
+  }
+}
+
+string contained_type(const rpc_decl &d)
+{
+  if (d.type == "opaque") {
+    switch(d.qual) {
+      case rpc_decl::ARRAY:
+      case rpc_decl::VEC:
+        return string("uint8_t");
+      default:
+        assert(!"bad opaque qualiifier");
+    }
+  }
+  if (d.type == "string") {
+    return "char";
+//    throw std::runtime_error("shouldn't be getting string from here!");
+  }
+  switch(d.qual) {
+    case rpc_decl::PTR:
+    case rpc_decl::ARRAY:
+    case rpc_decl::VEC:
+      return map_type(d.type);
+    default:
+      assert(!"not a container type");
+  }
+}
+
+string py_typename_native(const string& raw_name) {
+  if (is_native_type(raw_name)) {
+    return xdr_native_types.at(raw_name);
+  }
+  return raw_name;
+}
+
+void gen_native_type_wrapper_pyx(std::ostream& os, const string& raw_typename, const string& file_prefix) {
+
+  if (generated_flattened_types.find(raw_typename) == generated_flattened_types.end()) {
+    generated_flattened_types.insert(raw_typename);
+    if (is_native_type(raw_typename)) {
+      gen_native_decl_pyx(os, raw_typename, strip_directory(file_prefix));
+    }
+  }
+}
+
+void gen_native_type_wrapper_pxd(std::ostream& os, const string& raw_typename, const string& file_prefix) {
+  if (generated_flattened_types.find(raw_typename) == generated_flattened_types.end()) {
+    generated_flattened_types.insert(raw_typename);
+    if (is_native_type(raw_typename)) {
+      gen_native_decl_pxd(os, raw_typename, strip_directory(file_prefix));
+    }
+  }
+}
+
+
+
+string
+cur_scope()
+{
+  string out;
+  if (!namespaces.empty())
+    out = cur_ns();
+  if (!scope.empty()) {
+    out += "::";
+    out += scope.back();
+  }
+  return out;
+}
+
+string xdr_nested_decl_name() {
+  auto out = string("");
+  for (auto& scope : nested_decl_names) {
+    if (out.empty()) {
+      out += scope;
+    } else {
+      out += string("::") + scope;
+    }
+  }
+  return out;
+}
+
+string cpp_syntax_nested_decl_name() {
+  auto out = string("");
+  for (auto& scope : nested_decl_names) {
+      out += scope + string(".");
+  }
+  return out;
+}
+
+string py_nested_decl_name_for_subtype_import() {
+  auto out = py_nested_decl_name();
+  out.pop_back();
+  return out;
+}
+
+void 
+gen_pointer_class_pyx(
+  std::ostream& os, 
+  const std::string& classname, 
+  const std::string& xdr_typename = "", 
+  bool load_methods = true,
+  const std::string& new_ctor_args = "", 
+  const std::string& new_ctor_invokes = "") {
+  
+  auto clobber_prefix = py_nested_decl_name();
+
+  auto qualified_name = xdr_typename;
+  if (qualified_name == "") {
+      qualified_name = c_typename_prefix + clobber_prefix + classname;
+  }
+
+  auto clobbered_classname = clobber_prefix + classname;
+  os << nl << "cdef class " << clobbered_classname << ":";
+  ++nl;
+
+  os << nl << "def __init__(self, x):";
+  ++nl;
+    os << nl << "self.set_self_as_ref(x)";
+  --nl;
+
+  if (load_methods) {
+    os << nl << "cdef set_self_as_copy(" << clobbered_classname << " self, " << clobbered_classname << " other):";
+    ++nl;
+      gen_null_check_pyx(os, "other");
+      os << nl << "self.ptr = new " << qualified_name << "()"
+        << nl << "if self.ptr is NULL:";
+        ++nl;
+          os << nl << "raise MemoryError";
+        --nl;
+        os << nl << "self.ownership = True"
+           << nl << "self.ptr[0] = (other.get_xdr())";
+    --nl;
+  }
+
+   os << nl << "cdef set_self_as_ref(" << clobbered_classname << " self, " << clobbered_classname << " other):";
+  ++nl;
+    gen_null_check_pyx(os, "other");
+    os << nl << "self.ptr = other.ptr";
+  --nl;
+    //something like a move ctor
+    //self.ptr = x.ptr
+    //self.ownership = x.ownership
+    //x.ownership = False
+    
+    //x.ptr = NULL
+
+ // os << nl << "cdef " << qualified_name << "* ptr"
+  //   << nl << "cdef bool ownership" << endl;
+  
+  os << nl << "def __cinit__(self):";
+  ++nl;
+  os << nl << "self.ownership = False" << endl;
+  --nl;
+
+  os << nl << "def __dealloc__(self):";
+  ++nl;
+  os << nl << "if (self.ptr is not NULL) and self.ownership:";
+  ++nl;
+  os << nl << "del self.ptr"
+     << nl << "self.ownership = False" << endl;
+  --nl;
+  --nl;
+
+  os << nl << "@staticmethod"
+     << nl << "cdef " << clobbered_classname << " new_ctor(" << new_ctor_args << "):";
+  ++nl;
+  os << nl << "cdef " << qualified_name << "* ptr = new " << qualified_name << "(" << new_ctor_invokes << ")"
+     << nl << "if ptr is NULL:";
+  ++nl;
+  os << nl << "raise MemoryError";
+  --nl;
+  os << nl << "return " << clobbered_classname << ".from_ptr(ptr, ownership = True)" <<endl;
+  --nl;
+
+  if (load_methods) {
+    os << nl << "@staticmethod"
+       << nl << "cdef " << clobbered_classname << " copy_ctor(" << clobbered_classname << " other):";
+    ++nl;
+    os << nl << "cdef " << qualified_name << "* ptr = new " << qualified_name << "(deref(other.ptr))"
+       << nl << "if ptr is NULL:";
+    ++nl;
+    os << nl << "raise MemoryError";
+    --nl;
+    os << nl << "return " << clobbered_classname << ".from_ptr(ptr, ownership = True)" <<endl;
+    --nl;
+  }
+
+  os << nl << "@staticmethod"
+     << nl << "cdef " << clobbered_classname << " make_ref(" << clobbered_classname << " other):";
+     ++nl;
+     os << nl << "return " << clobbered_classname << ".from_ptr(other.ptr, ownership = False)" <<endl;
+     --nl;
+  
+
+  if (load_methods) {
+
+    os << nl << "cdef int _load_from_file(" << clobbered_classname << " self, string filename) except -1:";
+      ++nl;
+      os << nl << "return load_xdr_from_file(deref(self.ptr), filename.c_str())";
+      --nl;
+    os << nl;
+
+    os << nl << "def load_from_file(self, filename):";
+    ++nl;
+      os << nl << "self.null_check()";
+      os << nl << "self._load_from_file(filename)";
+    --nl;
+    os << nl;
+
+    os << nl << "cdef int _save_to_file(" << clobbered_classname << " self, string filename) except -1:";
+      ++nl;
+      os << nl << "return save_xdr_to_file(deref(self.ptr), filename.c_str())";
+      --nl;
+    os << nl;
+
+    os << nl << "def save_to_file(self, filename):";
+    ++nl;
+      os << nl << "self.null_check()";
+      os << nl << "self._save_to_file(filename)";
+    --nl;
+    os << nl;
+  }
+
+  os << nl << "@staticmethod"
+     << nl << "def reference(other):";
+  ++nl;
+  os << nl << "return " << clobbered_classname << ".make_ref(other)" <<endl;
+  --nl;
+
+  if (load_methods) {
+    os << nl << "@staticmethod"
+       << nl << "def copy(other):";
+    ++nl;
+    os << nl << "return " << clobbered_classname << ".copy_ctor(other)" <<endl;
+    --nl;
+  }
+
+  os << nl << "@staticmethod"
+     << nl << "def new(" << new_ctor_invokes << "):";
+  ++nl;
+  os << nl << "return " << clobbered_classname << ".new_ctor(" << new_ctor_invokes << ")" <<endl;
+  --nl;
+
+  os << nl << "def null_check(self):";
+  ++nl;
+    os << nl << "if self.ptr is NULL:";
+    ++nl;
+      os << nl << "raise MemoryError(\"null pointer access\")";
+    --nl;
+  --nl;
+
+  if (load_methods) {
+    os << nl << "cdef " << qualified_name << " get_xdr(" << clobbered_classname << " self):";
+    ++nl;
+      os << nl << "return deref(self.ptr)";
+    --nl;
+  }
+
+ // os << nl << "cdef bool equals(" << clobbered_classname << " self, " << clobbered_classname << " other):";
+ // ++nl;
+ //   os << nl << "return deref(self.ptr) == deref(other.ptr)";
+ // --nl;
+
+  /*os << nl << "def __eq__(self, other):";
+  ++nl;
+    gen_null_check_pyx();
+    gen_null_check_pyx("other");
+    os << nl << "return self.equals(other)";
+  --nl;
+
+  os << nl << "def __ne__(self, other):";
+  ++nl;
+    os << nl << "return not self.__eq__(other)";
+  --nl;*/
+
+  gen_general_from_ptr_pyx(os, classname, qualified_name);
+}
+
+void gen_pointer_class_pxd(std::ostream& os, const string& classname, const string& xdr_typename = "", bool load_methods = true, const string& new_ctor_args = "") {
+  auto clobber_prefix = py_nested_decl_name();
+
+  auto qualified_name = xdr_typename;
+  if (qualified_name == "") {
+      qualified_name = c_typename_prefix + clobber_prefix + classname;
+  }
+
+  auto clobbered_classname = clobber_prefix + classname;
+
+  os << nl << "cdef class " << clobbered_classname << ":";
+  ++nl;
+
+
+  os << nl << "cdef " << qualified_name << "* ptr"
+     << nl << "cdef bool ownership" << endl;
+  
+  if (load_methods)
+    os << nl << "cdef set_self_as_copy(" << clobbered_classname << " self, " << clobbered_classname << " other)";
+  os << nl << "cdef set_self_as_ref(" << clobbered_classname << " self, " << clobbered_classname << " other)";
+
+  os << nl << "@staticmethod"
+     << nl << "cdef " << clobbered_classname << " new_ctor(" << new_ctor_args << ")";
+
+
+  if (load_methods) {
+    os << nl << "@staticmethod"
+       << nl << "cdef " << clobbered_classname << " copy_ctor(" << clobbered_classname << " other)";
+  }
+  os << nl << "@staticmethod"
+     << nl << "cdef " << clobbered_classname << " make_ref(" << clobbered_classname << " other)";
+  
+  if (load_methods) {
+    os << nl << "cdef int _load_from_file(" << clobbered_classname << " self, string filename) except -1";
+
+    os << nl << "cdef int _save_to_file(" << clobbered_classname << " self, string filename) except -1";
+  }
+  //os << nl << "cdef void null_check(" << clobbered_classname << " self) except -1";
+  if (load_methods)
+    os << nl << "cdef " << qualified_name << " get_xdr(" << clobbered_classname << " self)";
+
+ // os << nl << "cdef bool equals(" << clobbered_classname << " self, " << clobbered_classname << " other)";
+
+  gen_general_from_ptr_pxd(os, classname, qualified_name);
+}
+
+
+
+
+void add_to_module_export(const std::string& name) {
+  if (export_modules == "") {
+    export_modules = string("[\"") + name + "\"";
+  } else {
+    export_modules += ",\n\"" + name + "\"";
+  }
+}
+
+void end_gen_pointer_class(std::ostream& os) {
+  --nl;
+  os << endl;
+  os << endl;
+}
+
+
+void gen_vector_methods_pyx(std::ostream& os, const std::string& classname, const std::string& contained_type, const std::string& file_prefix) {
+
+  os << nl << "cdef _size(self):";
+  ++nl;
+    gen_null_check_pyx(os);
+    os << nl << "return deref(self.ptr).size()" << endl;
+  --nl;
+
+  os << nl << "def size(self):" << endl;
+  ++nl;
+    os << nl << "return self._size()" << endl;
+  --nl;
+
+  os << nl << "cdef set(self, uint32_t key, " << contained_type << " value):";
+  ++nl;
+    gen_null_check_pyx(os);
+    gen_null_check_pyx(os, "value");
+      os << nl << "if key >= deref(self.ptr).size() or key < 0:";
+        ++nl;
+          os << nl << "raise IndexError(\"invalid index\")";
+        --nl;
+
+      os << nl << "deref(self.ptr)[key] = value.get_xdr()";
+  --nl;
+
+  os << nl << "def __setitem__(self, key, value):";
+  ++nl;
+    os << nl << "self.set(key, " << contained_type << "(value))";
+  --nl;
+
+  os << nl << "def __getitem__(self, key):";
+  ++nl;
+    gen_null_check_pyx(os);
+    os << nl << "if key >= deref(self.ptr).size() or key < 0:";
+    ++nl;
+      os << nl << "raise IndexError(\"invalid index\")";
+    --nl;
+    os << nl << "return " << contained_type << ".from_ptr(addr(deref(self.ptr)[key]), ownership = False)" <<endl;
+  --nl;
+
+  os << nl << "cdef _push_back(self, " << contained_type << " element):" ;
+  ++ nl;
+    os << nl << "deref(self.ptr).push_back(element.get_xdr())";
+  --nl;
+
+  os << nl << "def push_back(self, elt):";
+  ++nl;
+    os << nl << "self._push_back(" << contained_type<< "(elt))";
+  --nl;
+
+}
+
+void gen_vector_methods_pxd(std::ostream& os, const std::string& classname, const std::string& contained_type, const std::string& file_prefix) {
+
+  os << nl << "cdef _size(self)";
+
+  auto contained_guarded_typename = contained_type;
+  if (is_native_type(contained_type)) {
+    contained_guarded_typename = py_typename_native(contained_type);
+  }
+
+  os << nl << "cdef set(self, uint32_t key, " << contained_guarded_typename << " value)";
+  os << nl << "cdef _push_back(self, " << contained_guarded_typename << " element)" ;
+
+
+}
+
+void gen_array_methods_pyx(std::ostream& os, const std::string& classname, const std::string& contained_type, const std::string& file_prefix) {
+  auto qualified_name = c_typename_prefix + classname;
+
+  os << nl << "@staticmethod"
+     << nl << "cdef _size():";
+  ++nl;
+  os << nl << "return " << qualified_name << ".size()" << endl;
+  --nl;
+
+  os << nl << "@staticmethod"
+     << nl << "def size():";
+  ++nl;
+    os << nl << "return " << classname << "._size()";
+  --nl;
+
+  os << nl << "cdef set(self, uint32_t key, " << contained_type << " value):";
+  ++nl;
+    gen_null_check_pyx(os);
+    gen_null_check_pyx(os, "value");
+      os << nl << "if key >= " << classname << "._size() or key < 0:";
+        ++nl;
+          os << nl << "raise IndexError(\"invalid index\")";
+        --nl;
+
+      os << nl << "deref(self.ptr)[key] = value.get_xdr()";
+  --nl;
+
+  os << nl << "def __setitem__(self, key, value):";
+  ++nl;
+    os << nl << "self.set(key, " << contained_type << "(value))";
+  --nl;
+
+  os << nl << "def __getitem__(self, key):";
+  ++nl;
+    gen_null_check_pyx(os);
+    os << nl << "if key >= " << classname << ".size() or key < 0:";
+    ++nl;
+      os << nl << "raise IndexError(\"array index out of bounds\")";
+    --nl;
+    os << nl << "return deref(self.ptr)[key]" <<endl;
+  --nl;
+
+}
+
+void gen_array_methods_pxd(std::ostream& os, const std::string& classname, const std::string& contained_type, const std::string& file_prefix) {
+
+  os << nl << "@staticmethod"
+     << nl << "cdef _size()";
+
+  auto contained_guarded_typename = contained_type;
+  if (is_native_type(contained_type)) {
+    contained_guarded_typename = py_typename_native(contained_type);
+  }
+
+
+  os << nl << "cdef set(self, uint32_t key, " << contained_guarded_typename << " value)";
+
+}
+
+
+
+
+void gen_extern_cdef(std::ostream& os, const std::string& file_prefix) {
+  os << nl << "cdef extern from \"" << file_prefix << ".h\"";
+  if (namespaces.size()) {
+    os << " namespace \"" << cur_ns() << "\"";
+  }
+  os << ":";
+}
+
+void gen_helper_assignment(std::ostream& os, const std::string& name) {
+    return;
+    os << nl << "\"\"\""
+      <<nl << "void helper_assignment(" << name <<"& dst, const " << name << "& src) {"
+       << nl << "  src = dst;"
+    << nl << "}"
+    << nl << "\"\"\"";
+}
+
+void gen_ctors_pxdi(std::ostream& os, const std::string& name) {
+
+  os << nl << name << "() except +" 
+     << nl << name << "(const " << name << "&) except +"
+     << nl << "void operator=(const " << name << "&)";
+   //  << nl << "bool operator==(const " << name << "&)";  // operator== doesn't exist in xdr files.
+}
+
+void gen_array_pxdi(std::ostream& os, const rpc_decl& d, const std::string& file_prefix) {
+  gen_extern_cdef(os, file_prefix);
+  ++nl;
+
+  auto py_name = py_type(d, file_prefix);
+  auto xdr_name = xdr_type(d);
+  auto contained_name = py_qualifier(contained_type(d));
+
+  gen_helper_assignment(os, c_typename_prefix + py_name);
+
+  os << nl << "cdef cppclass " <<c_typename_prefix << py_name << " \"" << xdr_name << "\":";
+  ++nl;
+  gen_ctors_pxdi(os, c_typename_prefix + py_name);
+  os << nl << contained_name << "& operator[](int)"
+    << nl << "@staticmethod"
+    << nl << "uint32_t size()" << endl;
+    --nl;
+
+  --nl;
+
+  util_method_classnames.push_back(c_typename_prefix + py_name);
+}
+
+void gen_vector_pxdi(std::ostream& os, const rpc_decl& d, const std::string& file_prefix) {
+  gen_extern_cdef(os, file_prefix);
+  ++nl;
+    auto py_name = py_type(d, file_prefix);
+    auto xdr_name = xdr_type(d);
+    auto contained_name = py_qualifier(contained_type(d));
+
+    gen_helper_assignment(os, c_typename_prefix + py_name);
+
+    os << nl << "cdef cppclass " << c_typename_prefix << py_name << " \"" << xdr_name << "\":";
+    ++nl;
+      gen_ctors_pxdi(os, c_typename_prefix + py_name);
+      os << nl << contained_name << "& operator[](int)"
+         << nl << "void push_back(" << contained_name << ") except +"
+         << nl << "void check_size(size_t n) except +"
+         << nl << "size_t size()"
+         << nl << "erase(int)" << endl;
+    --nl;
+  --nl;
+
+  util_method_classnames.push_back(c_typename_prefix + py_name);
+}
+
+/*
+void gen_string_pxdi(std::ostream& os, const rpc_decl& d) {
+  gen_extern_cdef(os, file_prefix);
+
+  ++nl;
+    auto py_name = py_type(d, file_prefix);
+    auto xdr_name = xdr_type(d);
+    auto contained_name = "char";
+
+    gen_helper_assignment(os, c_typename_prefix + py_name);
+
+    os << nl << "cdef cppclass " << c_typename_prefix << py_name << " \"" << xdr_name << "\":";
+    ++nl;
+      gen_ctors_pxdi(os, c_typename_prefix + py_name);
+      os << nl << contained_name << "& operator[](int)"
+         << nl << "void push_back(" << contained_name << ") except +"
+         << nl << "void check_size(size_t n) except +"
+         << nl << "size_t size()"
+         << nl << "erase(int)" << endl;
+    --nl;
+  --nl;
+}
+*/
+
+void gen_vector_pyx(std::ostream& os, const rpc_decl&d, const std::string& file_prefix) {
+  gen_pointer_class_pyx(os, py_type(d, file_prefix));
+
+  auto contained_typename = contained_type(d);
+  if (is_native_type(contained_typename)) {
+    contained_typename = py_typename_native(contained_typename) + "_" + strip_directory(file_prefix);
+  }
+
+  gen_vector_methods_pyx(os, py_type(d, file_prefix), contained_typename, file_prefix);
+  end_gen_pointer_class(os);
+}
+
+void gen_array_pyx(std::ostream& os, const rpc_decl& d, const std::string& file_prefix) {
+  gen_pointer_class_pyx(os, py_type(d, file_prefix));
+
+  auto contained_typename = contained_type(d);
+  if (is_native_type(contained_typename)) {
+    contained_typename = py_typename_native(contained_typename) + "_" + strip_directory(file_prefix);
+  }
+
+  gen_array_methods_pyx(os, py_type(d, file_prefix), contained_typename, file_prefix);
+  end_gen_pointer_class(os);
+}
+
+void gen_vector_pxd(std::ostream& os, const rpc_decl&d, const std::string& file_prefix) {
+  gen_pointer_class_pxd(os, py_type(d, file_prefix));
+
+  auto contained_typename = contained_type(d);
+  if (is_native_type(contained_typename)) {
+    contained_typename = py_typename_native(contained_typename) + "_" + strip_directory(file_prefix);
+  }
+
+  gen_vector_methods_pxd(os, py_type(d, file_prefix), contained_typename, file_prefix);
+  end_gen_pointer_class(os);
+}
+
+void gen_array_pxd(std::ostream& os, const rpc_decl& d, const std::string& file_prefix) {
+  gen_pointer_class_pxd(os, py_type(d, file_prefix));
+
+  auto contained_typename = contained_type(d);
+  if (is_native_type(contained_typename)) {
+    contained_typename = py_typename_native(contained_typename) + "_" + strip_directory(file_prefix);
+  }
+
+  gen_array_methods_pxd(os, py_type(d, file_prefix), contained_typename, file_prefix);
+  end_gen_pointer_class(os);
+}
+
+
+void gen_flattened_decl_pyx(std::ostream& os, const rpc_decl& d, const std::string& file_prefix) {
+    if (generated_flattened_types.find(py_type(d, file_prefix))== generated_flattened_types.end()) {
+    generated_flattened_types.insert(py_type(d, file_prefix));
+    switch(d.qual) {
+      case rpc_decl::ARRAY:
+        gen_array_pyx(os, d, file_prefix);
+        break;
+      case rpc_decl::VEC:
+        gen_vector_pyx(os, d, file_prefix);
+        break;
+    }
+  }
+}
+
+void gen_flattened_decl_pxd(std::ostream& os, const rpc_decl& decl, const std::string& file_prefix) {
+  if (generated_flattened_types.find(py_type(decl, file_prefix)) == generated_flattened_types.end()) {
+    generated_flattened_types.insert(py_type(decl, file_prefix));
+    switch(decl.qual) {
+      case rpc_decl::ARRAY:
+        gen_array_pxd(os, decl, file_prefix);
+        break;
+      case rpc_decl::VEC:
+        gen_vector_pxd(os, decl, file_prefix);
+        break;
+    }
+  }
+}
+
+void gen_flattened_decl_pxdi(std::ostream& os, const rpc_decl& decl, const std::string& file_prefix) {
+  if (generated_flattened_types.find(py_type(decl, file_prefix))== generated_flattened_types.end()) {
+    generated_flattened_types.insert(py_type(decl, file_prefix));
+    switch(decl.qual) {
+      case rpc_decl::ARRAY:
+        gen_array_pxdi(os, decl, file_prefix);
+        break;
+      case rpc_decl::VEC:
+
+        //if (decl.type == "string") {
+        //  gen_string_pxdi(os, decl);
+        //}
+        //else {
+          gen_vector_pxdi(os, decl, file_prefix);
+        //}
+        break;
+    }
+  }
+}
+
+
+void gen_enum_pxdi(std::ostream& os, const rpc_enum& e, const std::string& file_prefix) {
+  gen_extern_cdef(os, file_prefix);
+  ++nl;
+
+  string scoped_py_name = py_nested_decl_name() + e.id;
+
+  string qualified_name = xdr_nested_decl_name() + e.id;
+  if (namespaces.size()) {
+    qualified_name = cur_ns() + "::" + qualified_name;
+  }
+
+  //if (namespaces.size()) {
+    os << nl << "cdef enum " << c_typename_prefix << e.id << " \"" <<qualified_name<< "\":";
+  //} else {
+  //  os << nl << "cdef enum " << c_typename_prefix << e.id << ":";
+ //}
+
+  ++nl;
+  for (const auto &tag : e.tags) {
+    os << nl << c_typename_prefix << tag.id << " \"" << qualified_name << "::" << tag.id << "\"" << endl;
+  }
+  --nl;
+  --nl;
+}
+
+void gen_enum_pyx(std::ostream& os, const rpc_enum& e, const std::string& file_prefix) {
+
+  os << nl << "cdef class " << e.id << ":";
+  ++nl;
+
+  os << nl
+     << nl << "def __init__(self, value):";
+     ++nl;
+     os << nl << "self.underlying = _"<<e.id<<"(value)" <<endl; // does the python enum validity checking
+     --nl;
+
+  for (const auto &tag : e.tags) {
+    os << nl << tag.id << " = _" << e.id << "." << tag.id;
+  }
+
+  os << nl << "def __repr__(self):";
+  ++nl;
+    os << nl << "return _"<< e.id << "(self.underlying).name" << endl;
+  --nl;
+
+  os << nl << "@staticmethod"
+     << nl << "cdef " << e.id << " from_ptr(" << c_typename_prefix << e.id << "* ptr, bool ownership = False):";
+     ++nl;
+     os << nl << "return " << e.id << "(deref(ptr))";
+     --nl;
+
+    os << nl << "cdef null_check(self):";
+    ++nl;
+      os << nl << "pass";
+    --nl;
+
+    os << nl << "cdef " << c_typename_prefix << e.id << " get_xdr(self):";
+    ++nl;
+
+      os << nl << "value_map = {";
+      ++nl;
+        for (const auto& tag : e.tags) {
+          os << nl << "_" << e.id << "." << tag.id << " : " << c_typename_prefix << e.id << "." << c_typename_prefix <<  tag.id << ",";
+        }
+      os << nl << "}";
+      --nl;
+      os << nl << "return value_map[self.underlying]";
+    --nl;
+  --nl;
+  os << endl;
+
+  add_to_module_export(e.id);
+}
+
+void gen_enum_pxd(std::ostream& os, const rpc_enum& e, const std::string& file_prefix) {
+  os << nl << "cpdef enum _" << e.id << ":";
+  ++nl;
+  for (const auto &tag : e.tags) {
+    os << nl << tag.id << " = " << c_typename_prefix << e.id << "." << c_typename_prefix << tag.id;
+  }
+  --nl;
+  os << endl;
+
+  os << nl << "cdef class " << e.id << ":";
+  ++nl;
+
+    os << nl << "cdef _" << e.id << " underlying";
+
+     os << nl << "@staticmethod"
+        << nl << "cdef " << e.id << " from_ptr(" << c_typename_prefix << e.id << "* ptr, bool ownership = *)";
+
+    os << nl << "cdef null_check(self)";
+
+    os << nl << "cdef " << c_typename_prefix << e.id << " get_xdr(self)";
+
+  os << endl;
+
+  --nl;
+}
+
+void gen_var_access_methods_pyx(std::ostream& os, const std::string& mainclass, const rpc_decl& d, const std::string& clobber_prefix, const std::string& file_prefix) {
+
+  auto obj_type = py_type(d, file_prefix);
+
+  if (is_native_type(d)) { //TODO was d.type
+    obj_type = py_typename_native(d.type) + "_" + strip_directory(file_prefix);
+  }
+
+ // os << nl << "cdef " << obj_type << " make_ref_" << d.id << "():";
+   //  ++nl;
+     //os << nl << "return " << obj_type << ".from_ptr("
+
+  obj_type = clobber_prefix + obj_type;
+
+  os << nl << "@property"
+     << nl << "def " << d.id << "(self):";
+     ++nl; 
+     gen_null_check_pyx(os);
+    // os << nl << "if issubclass(" << obj_type << ", int):";
+     //++nl;
+     //   os << nl << "return deref(self.ptr)." << d.id;
+     //--nl;
+     os << nl << "return " << obj_type << ".from_ptr(addr(deref(self.ptr)." << d.id << "), ownership = False)";
+     --nl;
+  os << nl;
+
+  os << nl << "cdef set_" << d.id << "(" << mainclass << " self, " << obj_type << " other):";
+  ++nl;
+    gen_null_check_pyx(os);
+    gen_null_check_pyx(os, "other");
+
+    os << nl << "deref(self.ptr)." << d.id << " = other.get_xdr()";
+  --nl;
+
+  os << nl << "@" << d.id << ".setter";
+  os << nl << "def " << d.id << "(self, value):";
+  ++nl;
+    os << nl << "self.set_" << d.id << "(" << obj_type << "(value))";
+  --nl;
+
+}
+
+void gen_var_access_methods_pxd(std::ostream& os, const std::string& mainclass, const rpc_decl& d,  const std::string& clobber_prefix, const std::string& file_prefix) {
+
+  auto obj_type = py_type(d, file_prefix);
+
+  if (is_native_type(d)) { //TODO was d.type
+    obj_type = py_typename_native(d.type) + "_" + strip_directory(file_prefix);
+  }
+
+  obj_type = clobber_prefix + obj_type;
+
+  os << nl << "cdef set_" << d.id << "(" << mainclass << " self, " << obj_type << " other)";
+}
+
+void gen_union_access_methods_pyx(std::ostream& os, const std::string& mainclass, const rpc_decl& d, const std::string& clobber_prefix, const std::string& file_prefix) {
+  auto obj_type = py_type(d, file_prefix);
+
+  if (is_native_type(d)) { //TODO was d.type
+    obj_type = py_typename_native(d.type);
+  }
+
+  obj_type = clobber_prefix + obj_type;
+
+  os << nl << "@property"
+     << nl << "def " << d.id << "(self):";
+     ++nl; 
+     gen_null_check_pyx(os);
+     //os << nl << "cdef " << c_typename_prefix << obj_type << " obj = deref(self.ptr)."<< d.id << "()";
+     //os << nl << "return " << obj_type << ".from_ptr(addr(obj))";
+     os << nl << "return " << obj_type << ".from_ptr(addr(deref(self.ptr)." << d.id << "()), ownership = False)";
+     --nl;
+  os << nl;
+
+  os << nl << "cdef set_" << d.id << "(" << mainclass << " self, " << obj_type << " other):";
+  ++nl;
+    gen_null_check_pyx(os);
+    gen_null_check_pyx(os, "other");
+
+    os << nl << "deref(self.ptr)._pxdi_set_" << d.id << "(other.get_xdr())";
+   //   os << nl << "deref(addr(deref(self.ptr)." << d.id << "())) = other.get_xdr()"; // why is cython like this
+  --nl;
+
+  os << nl << "@" << d.id << ".setter";
+  os << nl << "def " << d.id << "(self, value):";
+  ++nl;
+    os << nl << "self.set_" << d.id << "(" << obj_type << "(value))";
+  --nl;
+
+}
+
+void gen_union_access_methods_pxd(std::ostream& os, const std::string& mainclass, const rpc_decl& d, const std::string& clobber_prefix,  const std::string& file_prefix) {
+
+  auto obj_type = py_type(d, file_prefix);
+
+  if (is_native_type(d)) { //TODO was d.type
+    obj_type = py_typename_native(d.type);
+  }
+
+  obj_type = clobber_prefix + obj_type;
+
+  os << nl << "cdef set_" << d.id << "(" << mainclass << " self, " << obj_type << " other)";
+}
+
+
+void gen_constant_pyx(std::ostream& os, const rpc_const& c, const std::string& file_prefix) {
+  os << nl << c.id << " = " << c.val;
+  add_to_module_export(c.id);
+  constants_map[c.id] = c.val;
+}
+
+void gen_constant_pxdi(std::ostream& os, const rpc_const& c, const std::string& file_prefix) {
+  constants_map[c.id] = c.val;
+}
+
+void gen_constant_pxd(std::ostream& os, const rpc_const& c, const std::string& file_prefix) {
+  constants_map[c.id] = c.val;
+}
+
+void gen_struct_pyx(std::ostream& os, const rpc_struct& s, const std::string& file_prefix, bool subclass = false);
+void gen_struct_pxd(std::ostream& os, const rpc_struct& s, const std::string& file_prefix, bool subclass = false);
+void gen_struct_pxdi(std::ostream& os, const rpc_struct& s, const std::string& file_prefix, bool subclass = false);
+
+void gen_union_pyx(std::ostream& os, const rpc_union& u, const std::string& file_prefix, bool subclass = false);
+void gen_union_pxd(std::ostream& os, const rpc_union& u, const std::string& file_prefix, bool subclass = false);
+void gen_union_pxdi(std::ostream& os, const rpc_union& u, const std::string& file_prefix, bool subclass = false);
+
+/*
+void gen_subtype_declaration_pxdi(std::ostream& os, const rpc_decl& decl, const std::string& file_prefix) {
+   switch(decl.ts_which) {
+    case rpc_decl::TS_ENUM:
+      gen_enum_pxdi(os, *decl.ts_enum, file_prefix);
+      break;
+    case rpc_decl::TS_STRUCT:
+      gen_struct_pxdi(os, *decl.ts_struct, file_prefix);
+      break;
+    case rpc_decl::TS_UNION:
+      gen_union_pxdi(os, *decl.ts_union, file_prefix);
+      break;
+    default:
+      assert(!"invalid subtype decl type");
+  }
+} */
+
+void gen_flattened_decls_pxd(std::ostream& os, const rpc_struct& s, const std::string& file_prefix);
+void gen_flattened_decls_pxd(std::ostream& os, const rpc_decl& decl, const std::string& file_prefix);
+void gen_flattened_decls_pxd(std::ostream& os, const rpc_union& u, const std::string& file_prefix);
+
+void gen_flattened_decls_pxd(std::ostream& os, const rpc_struct& s, const std::string& file_prefix) {
+  for (const auto& decl : s.decls) {
+    if (needs_flattened_declaration(decl)) {
+      gen_flattened_decl_pxd(os, decl, file_prefix);
+    }
+    if (is_native_type(decl)) {//TODO was d.type
+      gen_native_type_wrapper_pxd(os, decl.type, file_prefix);
+    }
+    gen_flattened_decls_pxd(os, decl, file_prefix);
+  }
+}
+
+void gen_flattened_decls_pxd(std::ostream& os, const rpc_union& u, const std::string& file_prefix) {
+  for (const auto &ufield : u.fields) {
+    if (needs_flattened_declaration(ufield.decl)) {
+      gen_flattened_decl_pxd(os, ufield.decl, file_prefix);
+    }
+    if (is_native_type(ufield.decl)) { //TODO was d.type
+      gen_native_type_wrapper_pxd(os, ufield.decl.type, file_prefix);
+    }
+    gen_flattened_decls_pxd(os, ufield.decl, file_prefix);
+  }
+}
+
+void gen_flattened_decls_pxd(std::ostream& os, const rpc_decl& decl, const std::string& file_prefix) {
+  if (needs_flattened_declaration(decl)) {
+    gen_flattened_decl_pxd(os, decl, file_prefix);
+  }
+  if (is_native_type(decl)) { //TODO was d.type
+    gen_native_type_wrapper_pxd(os, decl.type, file_prefix);
+  }
+
+  switch(decl.ts_which) {
+    case rpc_decl::TS_STRUCT:
+      gen_flattened_decls_pxd(os, *decl.ts_struct, file_prefix);
+      break;
+    case rpc_decl::TS_UNION:
+      gen_flattened_decls_pxd(os, *decl.ts_union, file_prefix);
+      break;
+  }
+}
+
+void gen_flattened_decls_pxdi(std::ostream& os, const rpc_struct& s, const std::string& file_prefix);
+void gen_flattened_decls_pxdi(std::ostream& os, const rpc_decl& decl, const std::string& file_prefix);
+void gen_flattened_decls_pxdi(std::ostream& os, const rpc_union& u, const std::string& file_prefix);
+
+void gen_flattened_decls_pxdi(std::ostream& os, const rpc_struct& s, const std::string& file_prefix) {
+  for (const auto& decl : s.decls) {
+    if (needs_flattened_declaration(decl)) {
+      gen_flattened_decl_pxdi(os, decl, file_prefix);
+    }
+    gen_flattened_decls_pxdi(os, decl, file_prefix);
+  }
+}
+
+void gen_flattened_decls_pxdi(std::ostream& os, const rpc_union& u, const std::string& file_prefix) {
+  for (const auto &ufield : u.fields) {
+    if (needs_flattened_declaration(ufield.decl)) {
+      gen_flattened_decl_pxdi(os, ufield.decl, file_prefix);
+    }
+    gen_flattened_decls_pxdi(os, ufield.decl, file_prefix);
+  }
+}
+
+void gen_flattened_decls_pxdi(std::ostream& os, const rpc_decl& decl, const std::string& file_prefix) {
+  if (needs_flattened_declaration(decl)) {
+    gen_flattened_decl_pxdi(os, decl, file_prefix);
+  }
+
+  switch(decl.ts_which) {
+    case rpc_decl::TS_STRUCT:
+      gen_flattened_decls_pxdi(os, *decl.ts_struct, file_prefix);
+      break;
+    case rpc_decl::TS_UNION:
+      gen_flattened_decls_pxdi(os, *decl.ts_union, file_prefix);
+      break;
+  }
+}
+
+void gen_flattened_decls_pyx(std::ostream& os, const rpc_struct& s, const std::string& file_prefix);
+void gen_flattened_decls_pyx(std::ostream& os, const rpc_decl& decl, const std::string& file_prefix);
+void gen_flattened_decls_pyx(std::ostream& os, const rpc_union& u, const std::string& file_prefix);
+
+void gen_flattened_decls_pyx(std::ostream& os, const rpc_struct& s, const std::string& file_prefix) {
+  for (const auto& decl : s.decls) {
+    if (needs_flattened_declaration(decl)) {
+      gen_flattened_decl_pyx(os, decl, file_prefix);
+    }
+    if (is_native_type(decl)) { //TODO was d.type
+      gen_native_type_wrapper_pyx(os, decl.type, file_prefix);
+    }
+    gen_flattened_decls_pyx(os, decl, file_prefix);
+  }
+}
+
+void gen_flattened_decls_pyx(std::ostream& os, const rpc_union& u, const std::string& file_prefix) {
+  for (const auto &ufield : u.fields) {
+    if (needs_flattened_declaration(ufield.decl)) {
+      gen_flattened_decl_pxd(os, ufield.decl, file_prefix);
+    }
+    if (is_native_type(ufield.decl)) { //TODO was d.type
+      gen_native_type_wrapper_pyx(os, ufield.decl.type, file_prefix);
+    }
+    gen_flattened_decls_pyx(os, ufield.decl, file_prefix);
+  }
+
+  if (is_native_type(u.tagtype)) {
+    gen_native_type_wrapper_pyx(os, u.tagtype, file_prefix);
+  }
+}
+void gen_flattened_decls_pyx(std::ostream& os, const rpc_decl& decl, const std::string& file_prefix) {
+  if (needs_flattened_declaration(decl)) {
+    gen_flattened_decl_pyx(os, decl, file_prefix);
+  }
+
+  if (is_native_type(decl)) { //TODO was d.type
+    gen_native_type_wrapper_pyx(os, decl.type, file_prefix);
+  }
+
+  switch(decl.ts_which) {
+    case rpc_decl::TS_STRUCT:
+      gen_flattened_decls_pyx(os, *decl.ts_struct, file_prefix);
+      break;
+    case rpc_decl::TS_UNION:
+      gen_flattened_decls_pyx(os, *decl.ts_union, file_prefix);
+      break;
+  }
+}
+
+
+
+bool gen_subtype_pxdi(std::ostream& os, const rpc_decl& d, const std::string& file_prefix) {
+  switch(d.ts_which) {
+    case rpc_decl::TS_STRUCT:
+      gen_struct_pxdi(os, *d.ts_struct, file_prefix, true);
+      return true;
+    case rpc_decl::TS_UNION:
+      gen_union_pxdi(os, *d.ts_union, file_prefix, true);
+      return true;
+  }
+  return false;
+}
+
+bool gen_subtype_pxd(std::ostream& os, const rpc_decl& d, const std::string& file_prefix) {
+
+  auto filename = strip_directory(file_prefix);
+
+  auto new_file_prefix = filename + "_" + nested_decl_names.back();
+  switch(d.ts_which) {
+    case rpc_decl::TS_STRUCT:
+      os << nl << "from " << filename << "_includes cimport " << c_typename_prefix << py_nested_decl_name_for_subtype_import() << endl;;
+      gen_struct_pxd(os, *d.ts_struct, new_file_prefix, true);
+      return true;
+    case rpc_decl::TS_UNION:
+      os << nl << "from " << filename << "_includes cimport " << c_typename_prefix << py_nested_decl_name_for_subtype_import() << endl;;
+      gen_union_pxd(os, *d.ts_union, new_file_prefix, true);
+      return true;
+  }
+  return false;
+}
+
+bool gen_subtype_pyx(std::ostream& os, const rpc_decl& d, const std::string& file_prefix) {
+  auto filename = strip_directory(file_prefix);
+  auto new_file_prefix = filename + "_" + nested_decl_names.back();
+  switch(d.ts_which) {
+    case rpc_decl::TS_STRUCT:
+      os << nl << "from " << filename << "_includes cimport " << c_typename_prefix << py_nested_decl_name_for_subtype_import() << endl;;
+      gen_struct_pyx(os, *d.ts_struct, new_file_prefix, true);
+      return true;
+    case rpc_decl::TS_UNION:
+      os << nl << "from " << filename << "_includes cimport " << c_typename_prefix << py_nested_decl_name_for_subtype_import() << endl;;
+      gen_union_pyx(os, *d.ts_union, new_file_prefix, true);
+      return true;
+  }
+  return false;
+}
+
+
+void gen_struct_pxdi(std::ostream& os, const rpc_struct& s, const std::string& file_prefix, bool subclass) {
+
+  string c_typename_str = "";
+  for (auto s : nested_decl_names) {
+    c_typename_str += c_typename_prefix + s + ".";
+  }
+
+  util_method_classnames.push_back(c_typename_str + c_typename_prefix + s.id);
+
+  if (!subclass) {
+      gen_extern_cdef(os, file_prefix);
+    ++nl;
+        gen_helper_assignment(os, c_typename_prefix + s.id);
+
+    os << nl << "cdef cppclass " << c_typename_prefix << s.id << " \"" << cppclass_type_string(s.id) << "\":";
+    ++nl;
+  } else {
+    os << nl << "cppclass " << c_typename_prefix << s.id << " \"" << s.id << "\":";
+    ++nl;
+  }
+  gen_ctors_pxdi(os, c_typename_prefix + s.id);
+
+
+  nested_decl_names.push_back(s.id);
+
+  for (const auto& decl : s.decls) {
+    gen_subtype_pxdi(os, decl, file_prefix);
+    auto prefix_use = c_typename_prefix;
+    if (is_native_type(decl)) { //TODO was d.type
+      prefix_use = "";
+    }
+    os << nl << prefix_use << py_type(decl, file_prefix)<< " " << decl.id;
+  }
+
+  nested_decl_names.pop_back();
+
+   os << endl;
+  --nl;
+  if (!subclass) {
+    --nl;
+  }
+
+ 
+}
+
+void gen_struct_pxd(std::ostream& os, const rpc_struct& s, const std::string& file_prefix, bool subclass) {
+
+  std::set<string> clobbered_localnames;
+
+  nested_decl_names.push_back(s.id);
+
+  for (const auto & d : s.decls) {
+    auto status = gen_subtype_pxd(os, d, file_prefix);
+    if (status) {
+      clobbered_localnames.insert(d.id);
+    }
+  }
+
+  auto clobber_prefix = py_nested_decl_name();
+
+  nested_decl_names.pop_back();
+
+  auto mainclass_name = py_nested_decl_name() + s.id;
+
+  auto xdr_typename = c_typename_prefix + mainclass_name;
+  if (subclass) {
+    xdr_typename = c_typename_prefix + py_nested_decl_name_for_subtype_import() + "." + c_typename_prefix + s.id;
+  }
+
+  gen_pointer_class_pxd(os, mainclass_name, xdr_typename);
+
+  for (const auto & d : s.decls) {
+    auto cur_prefix = std::string("");
+    if (clobbered_localnames.find(d.id) != clobbered_localnames.end()) {
+      cur_prefix = clobber_prefix;
+    }
+    gen_var_access_methods_pxd(os, mainclass_name, d, cur_prefix, file_prefix);
+  }
+
+  end_gen_pointer_class(os);
+
+}
+
+void gen_struct_pyx(std::ostream& os, const rpc_struct& s, const std::string& file_prefix, bool subclass) {
+
+  std::set<string> clobbered_localnames;
+
+  nested_decl_names.push_back(s.id);
+
+  for (const auto & d: s.decls) {
+    auto status = gen_subtype_pyx(os, d, file_prefix);
+    if (status) {
+      clobbered_localnames.insert(d.id);
+    }
+  }
+
+  auto clobber_prefix = py_nested_decl_name();
+
+  nested_decl_names.pop_back();
+
+  auto mainclass_name = py_nested_decl_name() + s.id;
+
+  auto xdr_typename = c_typename_prefix + mainclass_name;
+  if (subclass) {
+    xdr_typename = c_typename_prefix + py_nested_decl_name_for_subtype_import() + "." + c_typename_prefix + s.id;
+  }
+
+  gen_pointer_class_pyx(os, s.id, xdr_typename);
+
+  for (const auto & d : s.decls) {
+
+    auto cur_prefix = std::string("");
+    if (clobbered_localnames.find(d.id) != clobbered_localnames.end()) {
+      cur_prefix = clobber_prefix;
+    }
+    gen_var_access_methods_pyx(os, mainclass_name, d, cur_prefix, file_prefix);
+  }
+
+  end_gen_pointer_class(os);
+
+  add_to_module_export(mainclass_name);
+
+}
+/*
+void gen_equals_struct_pyx(std::ostream& os, const rpc_struct& s, const std::string& classname, const std::string& xdr_typename = "") {
+  
+  auto clobber_prefix = py_nested_decl_name();
+
+  auto qualified_name = xdr_typename;
+  if (qualified_name == "") {
+      qualified_name = c_typename_prefix + clobber_prefix + classname;
+  }
+
+  auto clobbered_classname = clobber_prefix + classname;*/
+
+void gen_union_pxd(std::ostream& os, const rpc_union& u, const std::string& file_prefix, bool subclass) {
+
+
+  std::set<string> clobbered_localnames;
+
+  nested_decl_names.push_back(u.id);
+
+  for (const auto & ufield: u.fields) {
+    auto status = gen_subtype_pxd(os, ufield.decl, file_prefix);
+    if (status) {
+      clobbered_localnames.insert(ufield.decl.id);
+    }
+  }
+
+  auto clobber_prefix = py_nested_decl_name();
+
+  nested_decl_names.pop_back();
+
+  auto mainclass_name = py_nested_decl_name() + u.id;
+
+
+  auto xdr_typename = c_typename_prefix + mainclass_name;
+  if (subclass) {
+    xdr_typename = c_typename_prefix + py_nested_decl_name_for_subtype_import() + "." + c_typename_prefix + u.id;
+  }
+
+
+  gen_pointer_class_pxd(os, u.id, xdr_typename);
+
+  for (const auto& ufield : u.fields) {
+    auto field_type = py_type(ufield.decl, file_prefix);
+    if (ufield.decl.type == "void") {
+      continue;
+    }
+
+    auto cur_prefix = std::string("");
+    if (clobbered_localnames.find(ufield.decl.id) != clobbered_localnames.end()) {
+      cur_prefix = clobber_prefix;
+    }
+    gen_union_access_methods_pxd(os, mainclass_name, ufield.decl, cur_prefix, file_prefix);
+  }
+
+  string tagtype = u.tagtype;
+
+  if (is_native_type(tagtype)) {
+    tagtype = tagtype + "_wrapper";
+  }
+
+
+  os << nl << "cdef set_" << u.tagid << "(" << mainclass_name << " self, " << tagtype << " value)";
+
+  end_gen_pointer_class(os);
+}
+
+void gen_union_pyx(std::ostream& os, const rpc_union& u, const std::string& file_prefix, bool subclass) {
+
+  std::set<string> clobbered_localnames;
+
+  nested_decl_names.push_back(u.id);
+
+  for (const auto & ufield: u.fields) {
+    auto status = gen_subtype_pyx(os, ufield.decl, file_prefix);
+    if (status) {
+      clobbered_localnames.insert(ufield.decl.id);
+    }
+  }
+
+  auto clobber_prefix = py_nested_decl_name();
+
+  nested_decl_names.pop_back();
+
+  auto mainclass_name = py_nested_decl_name() + u.id;
+
+  auto xdr_typename = c_typename_prefix + mainclass_name;
+  if (subclass) {
+    xdr_typename = c_typename_prefix + py_nested_decl_name_for_subtype_import() + "." + c_typename_prefix + u.id;
+  }
+
+  gen_pointer_class_pyx(os, u.id, xdr_typename);
+
+  for (const auto& ufield : u.fields) {
+    auto field_type = py_type(ufield.decl, file_prefix);
+    if (ufield.decl.type == "void") {
+      continue;
+    }
+
+    auto cur_prefix = std::string("");
+    if (clobbered_localnames.find(ufield.decl.id) != clobbered_localnames.end()) {
+      cur_prefix = clobber_prefix;
+    }
+    gen_union_access_methods_pyx(os, mainclass_name, ufield.decl, cur_prefix, file_prefix);
+  }
+
+  string tagtype = u.tagtype;
+
+  if (is_native_type(tagtype)) {
+    tagtype = tagtype + "_wrapper";
+  }
+
+  os << nl << "@property"
+     << nl << "def " << u.tagid << "(self):";
+     ++nl;
+     gen_null_check_pyx(os);
+     os << nl << "return " << tagtype << "(deref(self.ptr)." << u.tagid << "())";
+     --nl;
+
+  os << nl << "cdef set_" << u.tagid << "(" << mainclass_name << " self, " << tagtype << " value):";
+    ++nl;
+    gen_null_check_pyx(os);
+    gen_null_check_pyx(os, "value");
+    os << nl << "deref(self.ptr)." << u.tagid << "(value.get_xdr())";
+    --nl;
+
+  os << nl << "@"<< u.tagid << ".setter"
+    << nl << "def " << u.tagid << "(self, value):";
+    ++nl;
+    os << nl << "self.set_" << u.tagid << "(" << tagtype << "(value))";
+    --nl;
+    /*
+    @property
+  def type(self):
+    self.null_check()
+    return OperationType(deref(self.ptr).type())
+
+  cdef set_type(Operation__body_t self, OperationType other):
+    self.null_check()
+    other.null_check()
+    deref(self.ptr).type(other.get_xdr())
+
+  @type.setter
+  def type(self, value):
+    self.null_check()
+    self.set_type(OperationType(value))
+
+  */
+
+  end_gen_pointer_class(os);
+
+  add_to_module_export(mainclass_name);
+
+}
+
+
+void gen_union_pxdi(std::ostream& os, const rpc_union& u, const std::string& file_prefix, bool subclass) {
+
+  gen_helper_assignment(os, c_typename_prefix + u.id);
+
+
+  string c_typename_str = "";
+  for (auto s : nested_decl_names) {
+    c_typename_str += c_typename_prefix + s + ".";
+  }
+
+  util_method_classnames.push_back(c_typename_str + c_typename_prefix + u.id);
+
+
+  if (!subclass) {
+    gen_extern_cdef(os, file_prefix);
+    ++nl;
+    os << nl << "cdef cppclass " << c_typename_prefix << u.id << " \"" << cppclass_type_string(u.id) << "\":";
+    ++nl;
+  } else {
+    os << nl << "cppclass " << c_typename_prefix << u.id << " \"" << u.id << "\":";
+    ++nl;
+  }
+
+
+  gen_ctors_pxdi(os, c_typename_prefix + u.id);
+
+
+  nested_decl_names.push_back(u.id);
+
+  for (const auto &ufield : u.fields) {
+    auto field_type = py_type(ufield.decl, file_prefix);
+    if (ufield.decl.type == "void") {
+      continue;
+    }
+    gen_subtype_pxdi(os, ufield.decl, file_prefix);
+    os << nl << c_typename_prefix << field_type << "& " << ufield.decl.id << "() except +";
+    os << nl << "void _pxdi_set_" << ufield.decl.id << "(const " << c_typename_prefix << field_type << "&) except +";
+  }
+
+  nested_decl_names.pop_back();
+
+  auto tagtype = py_typename_native(u.tagtype);
+  if (!is_native_type(u.tagtype)) {
+    tagtype = c_typename_prefix + tagtype;
+  }
+
+  os << nl << tagtype << " " << u.tagid << "()"
+     << nl << c_typename_prefix << u.id << "& " << u.tagid << "(" << tagtype << ")";
+
+  --nl;
+  if (!subclass) {
+    --nl;
+  }
+
+}
+
+
+void gen_typedef_pxdi(std::ostream& os, const rpc_decl& d, const std::string& file_prefix) {
+
+  auto py_name = py_type(d, file_prefix);
+  auto xdr_name = xdr_type(d);
+
+  auto underlying_t_prefix = c_typename_prefix;
+  if (is_native_type(d.type)) { 
+    underlying_t_prefix = "";
+  }
+  
+  os << nl << "ctypedef " << underlying_t_prefix << py_name << " " << c_typename_prefix << d.id << endl;
+  //util_method_classnames.push_back(c_typename_prefix + d.id);
+}
+
+void gen_typedef_pxd(std::ostream& os, const rpc_decl& d, const std::string& file_prefix) {
+
+  auto py_name = py_type(d, file_prefix);
+  auto xdr_name = xdr_type(d);
+
+  if (is_native_type(d.type)) {
+    gen_native_type_wrapper_pxd(os, d.type, file_prefix);
+    py_name += "_wrapper_" + strip_directory(file_prefix);
+  }
+
+  os << nl << "cdef class " << d.id << "(" << py_name << "):";
+  ++nl;
+    gen_base_extensionclass_from_ptr_method_pxd(os, d.id, py_name, file_prefix);
+  --nl;
+
+  os << endl;
+}
+
+void gen_typedef_pyx(std::ostream& os, const rpc_decl& d, const std::string& file_prefix) {
+
+  auto py_name = py_type(d, file_prefix);
+  auto xdr_name = xdr_type(d);
+  
+  //if (needs_flattened_declaration(d)) {
+  //  gen_flattened_decl_pyx(os, d, file_prefix);
+  //}
+  if (is_native_type(d.type)) {
+    gen_native_type_wrapper_pyx(os, d.type, file_prefix);
+    py_name += "_wrapper_" + strip_directory(file_prefix);
+  }
+  os << nl << "cdef class " << d.id << "(" << py_name << "):";
+  ++nl;
+    gen_base_extensionclass_from_ptr_method_pyx(os, d.id, py_name, file_prefix);
+  --nl;
+
+  os << endl;
+
+  add_to_module_export(d.id);
+}
+
+std::string get_srpc_client_type_string(const rpc_vers& version) {
+  return std::string("::xdr::srpc_client<") + cppclass_type_string(version.id) + ">";
+}
+
+std::string get_srpc_client_flattened_pyname(const rpc_vers& version) {
+  return std::string("xdr_srpc_client_") + flatten_namespaces(cppclass_type_string(version.id));
+}
+
+std::string get_srpc_obj_type_string(const rpc_vers& version) {
+  return cppclass_type_string(version.id);
+}
+
+std::string get_srpc_obj_flattened_pyname(const rpc_vers& version) {
+  return flatten_namespaces(cppclass_type_string(version.id));
+}
+
+void gen_srpc_client_method_pxdi(std::ostream& os, const rpc_proc& proc) {
+
+  std::string out_type = proc.res;
+  if (proc.res != "void") {
+    out_type = std::string("unique_ptr[") + c_typename_prefix + proc.res + "]";
+  }
+  os << nl << out_type << " " << proc.id << "(";
+
+  bool first = true;
+  for (auto& arg : proc.arg) {
+    if (!first) {
+      os << ", ";
+    }
+    first = false;
+    os << c_typename_prefix << arg;
+  }
+  os << ")";
+}
+
+void gen_srpc_client_method_pxd(std::ostream& os, const rpc_proc& proc) {
+  std::string out_type = proc.res;
+  if (proc.res != "void") {
+    out_type = std::string("unique_ptr[") + c_typename_prefix + proc.res + "] "; // extra space at end
+  } else {
+    out_type = "";
+  }
+
+  os << nl << "cdef " << out_type << "_" << proc.id << "(self";
+
+  for (size_t i = 0; i < proc.arg.size(); i++) {
+    os << ", "  << proc.arg[i] << " arg" << i;
+  }
+  os << ")";
+}
+
+void gen_srpc_client_method_pyx(std::ostream& os, const rpc_proc& proc) {
+  std::string out_type = proc.res;
+  bool has_out = false;
+  if (proc.res != "void") {
+    out_type = std::string("unique_ptr[") + c_typename_prefix + proc.res + "] "; // extra space at end
+    has_out = true;
+  } else {
+    out_type = "";
+  }
+
+  os << nl << "cdef " << out_type << "_" << proc.id << "(self";
+
+  for (size_t i = 0; i < proc.arg.size(); i++) {
+    os << ", "  << proc.arg[i] << " arg" << i;
+  }
+  os << "):";
+  ++nl;
+    gen_null_check_pyx(os);
+    if (has_out) {
+      os << nl << "return deref(self.ptr)." << proc.id << "(";
+    } else {
+      os << nl << "deref(self.ptr)." << proc.id << "(";
+    }
+    for (size_t i = 0; i < proc.arg.size(); i++) {
+      if (i > 0) {
+        os << ", ";
+      }
+      os << "arg" << i << ".get_xdr()";
+    }
+    os << ")";
+  --nl;
+
+  os << nl << "def " << proc.id << "(self";
+  for (size_t i = 0; i < proc.arg.size(); i++) {
+    os << ", arg" << i;
+  }
+  os << "):";
+  ++nl;
+    if (has_out) {
+
+      os << nl << "return " << proc.res << ".from_ptr(";
+    } else {
+      os << nl;
+    }
+    os << "self._" << proc.id << "(";
+    //function args
+    for (size_t i = 0; i < proc.arg.size(); i++) {
+      if (i > 0) {
+        os << ", ";
+      }
+      os << "arg" << i;
+    }
+    os << ")";
+    if (has_out) {
+      os << ".release(), True)";
+    }
+  --nl;
+
+}
+
+void gen_srpc_client_pyx(std::ostream& os, const rpc_vers& version) {
+  auto xdr_typename = c_typename_prefix + get_srpc_client_flattened_pyname(version);
+
+  gen_pointer_class_pyx(os, version.id, xdr_typename, false, "int socketfd", "socketfd");
+
+  for (auto& proc : version.procs) {
+    gen_srpc_client_method_pyx(os, proc);
+  }
+  end_gen_pointer_class(os);
+
+  add_to_module_export(version.id);
+}
+
+
+void gen_srpc_client_pxd(std::ostream& os, const rpc_vers& version) {
+  auto xdr_typename = c_typename_prefix + get_srpc_client_flattened_pyname(version);
+
+  gen_pointer_class_pxd(os, version.id, xdr_typename, false, "int");
+
+  for (auto& proc : version.procs) {
+    gen_srpc_client_method_pxd(os, proc);
+  }
+  end_gen_pointer_class(os);
+}
+
+void add_extern_empty_cc_import_pxdi(std::ostream& os, const std::string import_filename) {
+  os << nl << "cdef extern from \"" << import_filename << "\":";
+  os << nl << "  pass";
+}
+
+void gen_srpc_client_pxdi(std::ostream& os, const rpc_vers& version) {
+  auto xdr_name = get_srpc_client_type_string(version);
+  auto py_name = get_srpc_client_flattened_pyname(version);
+
+  gen_extern_cdef(os, file_prefix);
+  ++nl;
+    os << nl << "cdef cppclass " << c_typename_prefix << get_srpc_obj_flattened_pyname(version) << " \"" << get_srpc_obj_type_string(version) << "\":";
+    os << nl << "  pass";
+  --nl;
+  add_extern_empty_cc_import_pxdi(os, "<xdrpp/srpc.cc>");
+  add_extern_empty_cc_import_pxdi(os, "<xdrpp/printer.cc>");
+  add_extern_empty_cc_import_pxdi(os, "<xdrpp/rpc_msg.cc>");
+  add_extern_empty_cc_import_pxdi(os, "<xdrpp/server.cc>");
+  add_extern_empty_cc_import_pxdi(os, "<xdrpp/msgsock.cc>");
+  add_extern_empty_cc_import_pxdi(os, "<xdrpp/socket.cc>");
+  // this won't work right on windows
+  add_extern_empty_cc_import_pxdi(os, "<xdrpp/socket_unix.cc>");
+
+  add_extern_empty_cc_import_pxdi(os, "<xdrpp/pollset.cc>");
+
+  os << nl << "cdef extern from \"<xdrpp/srpc.h>\" namespace \"::xdr\":";
+
+  ++nl;
+    os << nl << "cdef cppclass " << c_typename_prefix << py_name << " \"" << xdr_name << "\":";
+
+    ++nl;
+      os << nl << c_typename_prefix << py_name << "(int) except +";
+      os << nl << c_typename_prefix << py_name << "() except +";
+      os << nl << c_typename_prefix << py_name << "(const " << c_typename_prefix << py_name << "&) except +";
+
+      for (auto& proc : version.procs) {
+        gen_srpc_client_method_pxdi(os, proc);
+      }
+    --nl;
+  --nl;
+}
+
+void gen_srpc_client_pyx(std::ostream& os, const rpc_program& program) {
+  for (auto& vers : program.vers) {
+    gen_srpc_client_pyx(os, vers);
+  }
+}
+
+void gen_srpc_client_pxd(std::ostream& os, const rpc_program& program) {
+  for (auto& vers : program.vers) {
+    gen_srpc_client_pxd(os, vers);
+  }
+}
+
+void gen_srpc_client_pxdi(std::ostream& os, const rpc_program& program) {
+  for (auto& vers : program.vers) {
+    gen_srpc_client_pxdi(os, vers);
+  }
+}
+
+
+
+
+} /* namespace <noname> */
+
+void gen_header_common(std::ostream& os) {
+    os << "# distutils: language = c++" <<endl
+     << "# cython: language_level = 3" <<endl
+     << endl;
+}
+
+void gen_header_pxdi(std::ostream& os) {
+  gen_header_common(os);
+
+  os << "from libc.stdint cimport *" << endl
+     << "from libcpp cimport bool" << endl
+     << "from libcpp.memory cimport *" << endl;
+}
+
+void gen_header_pyx(std::ostream& os) {
+  gen_header_common(os);
+
+  os << "from libcpp cimport bool" << endl
+     << "from libc.stdint cimport *" << endl
+     << "from libcpp.string cimport *" << endl
+     << "from libcpp.memory cimport *" << endl
+     << "from cython.operator cimport dereference as deref" << endl
+     << "from cython.operator cimport address as addr" << endl;
+}
+
+void gen_header_pxd(std::ostream& os) {
+  gen_header_common(os);
+
+  os << "from libcpp cimport bool" << endl
+     << "from libc.stdint cimport *" << endl
+     << "from libcpp.string cimport *" << endl
+     << "from libcpp.memory cimport *" << endl;
+
+}
+
+
+
+void gen_total_flattened_decls_pxd(std::ostream& os, const std::string& file_prefix) {
+  for (const auto &s : symlist) {
+    switch(s.type) {
+      case rpc_sym::TYPEDEF:
+        gen_flattened_decls_pxd(os, *s.stypedef, file_prefix);
+        break;
+      case rpc_sym::UNION:
+        gen_flattened_decls_pxd(os, *s.sunion, file_prefix);
+        break;
+      case rpc_sym::STRUCT:
+        gen_flattened_decls_pxd(os, *s.sstruct, file_prefix);
+        break;
+      case rpc_sym::CONST:
+        gen_constant_pxd(os, *s.sconst, file_prefix);
+        break;
+      case rpc_sym::NAMESPACE:
+        namespaces.push_back(*s.sliteral);
+        break;
+      case rpc_sym::CLOSEBRACE:
+        namespaces.pop_back();
+        break;
+      case rpc_sym::LITERAL:
+        os << *s.sliteral << endl;
+        break;
+      default:
+        break; 
+    }
+  }
+}
+
+void gen_total_flattened_decls_pyx(std::ostream& os, const std::string& file_prefix) {
+  for (const auto &s : symlist) {
+    switch(s.type) {
+      case rpc_sym::TYPEDEF:
+        gen_flattened_decls_pyx(os, *s.stypedef, file_prefix);
+        break;
+      case rpc_sym::UNION:
+        gen_flattened_decls_pyx(os, *s.sunion, file_prefix);
+        break;
+      case rpc_sym::STRUCT:
+        gen_flattened_decls_pyx(os, *s.sstruct, file_prefix);
+        break;
+      case rpc_sym::CONST:
+        gen_constant_pyx(os, *s.sconst, file_prefix);
+        break;
+      case rpc_sym::NAMESPACE:
+        namespaces.push_back(*s.sliteral);
+        break;
+      case rpc_sym::CLOSEBRACE:
+        namespaces.pop_back();
+        break;
+      case rpc_sym::LITERAL:
+        os << *s.sliteral << endl;
+        break;
+      default:
+        break; 
+    }
+  }
+}
+
+void gen_total_flattened_decls_pxdi(std::ostream& os, const std::string& file_prefix) {
+  for (const auto &s : symlist) {
+    switch(s.type) {
+      case rpc_sym::TYPEDEF:
+        gen_flattened_decls_pxdi(os, *s.stypedef, file_prefix);
+        break;
+      case rpc_sym::UNION:
+        gen_flattened_decls_pxdi(os, *s.sunion, file_prefix);
+        break;
+      case rpc_sym::STRUCT:
+        gen_flattened_decls_pxdi(os, *s.sstruct, file_prefix);
+        break;
+      case rpc_sym::CONST:
+        gen_constant_pxdi(os, *s.sconst, file_prefix);
+        break;
+      case rpc_sym::NAMESPACE:
+        namespaces.push_back(*s.sliteral);
+        break;
+      case rpc_sym::CLOSEBRACE:
+        namespaces.pop_back();
+        break;
+      case rpc_sym::LITERAL:
+        os << *s.sliteral << endl;
+        break;
+      default:
+        break; 
+    }
+  }
+}
+
+string parse_included_filename(string literal) {
+  if (literal.find("#include") != 0) {
+    std::printf("can't parse this include statement");
+    return "";
+  }
+  auto dot_idx = literal.find_last_of(".");
+  auto slash_idx = literal.find_last_of("/");
+  if (slash_idx == string::npos) {
+    slash_idx = 0;
+  }
+
+  if (dot_idx == string::npos) {
+    std::printf("no dot, can't parse");
+    return "";
+  }
+  return literal.substr(slash_idx + 1, dot_idx - slash_idx - 1);
+}
+
+void gen_pxdi_util_methods(std::ostream& os) {
+  os << nl << "cdef extern from \"<xdrpp/marshal.cc>\":"
+     << nl << "  pass";
+  os << nl << "cdef extern from \"<xdrpp/xdrpy_utils.h>\":";
+  ++nl;
+    for (auto& s : util_method_classnames) {
+      os << nl << "cdef int load_xdr_from_file(" << s << "& output, const char* filename)";
+      os << nl << "cdef int save_xdr_to_file(" << s << "& output, const char* filename)";
+    }
+  --nl;
+
+  /*os << nl << "cdef extern from \"<xdrpp/srpc.cc\":"
+     << nl << "  pass";
+  os << nl << "cdef extern from \"<xdrpp/srpc.h\":";
+  ++nl;
+    for (auto &s : srpc_client_classes) {
+      os << nl << "cdef cppclass "
+    }*/
+}
+
+void gen_pxdi(std::ostream& os)
+{
+  gen_header_pxdi(os);
+  gen_total_flattened_decls_pxdi(os, file_prefix);
+
+  for (const auto &s : symlist) {
+    switch(s.type) {
+      case rpc_sym::TYPEDEF:
+        gen_typedef_pxdi(os, *s.stypedef, file_prefix);
+        break;
+      case rpc_sym::ENUM:
+        gen_enum_pxdi(os, *s.senum, file_prefix);
+        break;
+      case rpc_sym::STRUCT:
+        gen_struct_pxdi(os, *s.sstruct, file_prefix);
+        break;
+      case rpc_sym::UNION:
+        gen_union_pxdi(os, *s.sunion, file_prefix);
+        break;
+      case rpc_sym::PROGRAM:
+        gen_srpc_client_pxdi(os, *s.sprogram);
+        break;
+      case rpc_sym::NAMESPACE:
+        namespaces.push_back(*s.sliteral);
+        break;
+      case rpc_sym::CLOSEBRACE:
+        namespaces.pop_back();
+        break;
+      default:
+        break; 
+    }
+  }
+
+  gen_pxdi_util_methods(os);
+}
+
+
+void gen_pxd(std::ostream& os)
+{
+	gen_header_pxd(os);
+  
+  gen_native_type_wrapper_pxd(os, "uint8_t", file_prefix);
+  gen_native_type_wrapper_pxd(os, "char", file_prefix);
+  gen_native_type_wrapper_pxd(os, "float", file_prefix);
+
+  //os << nl << "from " << file_prefix << "_includes cimport *" << endl;
+
+  //os << nl << "cimport " << file_prefix << "_includes as " << import_qualifier;
+
+  gen_total_flattened_decls_pxd(os, file_prefix);
+
+	for (const auto &s : symlist) {
+		switch(s.type) {
+			case rpc_sym::TYPEDEF:
+        gen_typedef_pxd(os, *s.stypedef, file_prefix);
+				break;
+      case rpc_sym::ENUM:
+        gen_enum_pxd(os, *s.senum, file_prefix);
+        break;
+      case rpc_sym::STRUCT:
+        gen_struct_pxd(os, *s.sstruct, file_prefix);
+        break;
+      case rpc_sym::UNION:
+        gen_union_pxd(os, *s.sunion, file_prefix);
+        break;
+      case rpc_sym::PROGRAM:
+        gen_srpc_client_pxd(os, *s.sprogram);
+        break;
+      case rpc_sym::NAMESPACE:
+        namespaces.push_back(*s.sliteral);
+        break;
+      case rpc_sym::CLOSEBRACE:
+        namespaces.pop_back();
+        break;
+			default:
+				break; 
+		}
+	}
+}
+
+
+
+void gen_pyx(std::ostream& os) {
+  gen_header_pyx(os);
+  os << "# sketchy hack" << endl;
+
+  //os << nl << "cimport " << file_prefix << "_includes as " << file_prefix << endl;
+
+  gen_native_type_wrapper_pyx(os, "uint8_t", file_prefix);
+  gen_native_type_wrapper_pyx(os, "char", file_prefix);
+  gen_native_type_wrapper_pyx(os, "float", file_prefix);
+
+  gen_total_flattened_decls_pyx(os, file_prefix);
+
+
+  for (const auto &s : symlist) {
+    switch(s.type) {
+      case rpc_sym::TYPEDEF:
+        gen_typedef_pyx(os, *s.stypedef, file_prefix);
+        break;
+      case rpc_sym::ENUM:
+        gen_enum_pyx(os, *s.senum, file_prefix);
+        break;
+      case rpc_sym::STRUCT:
+        gen_struct_pyx(os, *s.sstruct, file_prefix);
+        break;
+      case rpc_sym::UNION:
+        gen_union_pyx(os, *s.sunion, file_prefix);
+        break;
+      case rpc_sym::CONST:
+        gen_constant_pyx(os, *s.sconst, file_prefix);
+        break;
+      case rpc_sym::PROGRAM:
+        gen_srpc_client_pyx(os, *s.sprogram);
+        break;
+      case rpc_sym::NAMESPACE:
+        namespaces.push_back(*s.sliteral);
+        break;
+      case rpc_sym::CLOSEBRACE:
+        namespaces.pop_back();
+        break;
+    }
+  }
+
+  if (export_modules != "") {
+    os << "__all__ = " << export_modules << "]";
+  }
+}